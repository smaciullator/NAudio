--- conflicted
+++ resolved
@@ -1,401 +1,396 @@
-﻿using System;
-using System.Diagnostics;
-using System.Threading;
-using System.Runtime.InteropServices;
-
-// ReSharper disable once CheckNamespace
-namespace NAudio.Wave
-{
-    /// <summary>
-    /// Alternative WaveOut class, making use of the Event callback
-    /// </summary>
-    public class WaveOutEvent : IWavePlayer, IWavePosition
-    {
-        private readonly object waveOutLock;
-        private readonly SynchronizationContext syncContext;
-        private IntPtr hWaveOut; // WaveOut handle
-        private WaveOutBuffer[] buffers;
-        private IWaveProvider waveStream;
-        private volatile PlaybackState playbackState;
-        private AutoResetEvent callbackEvent;
-
-        /// <summary>
-        /// Indicates playback has stopped automatically
-        /// </summary>
-        public event EventHandler<StoppedEventArgs> PlaybackStopped;
-
-        /// <summary>
-        /// Gets or sets the desired latency in milliseconds
-        /// Should be set before a call to Init
-        /// </summary>
-        public int DesiredLatency { get; set; }
-
-        /// <summary>
-        /// Gets or sets the number of buffers used
-        /// Should be set before a call to Init
-        /// </summary>
-        public int NumberOfBuffers { get; set; }
-
-        /// <summary>
-        /// Gets or sets the device number
-        /// Should be set before a call to Init
-        /// This must be between -1 and <see>DeviceCount</see> - 1.
-        /// -1 means stick to default device even default device is changed
-        /// </summary>
-        public int DeviceNumber { get; set; } = -1;
-
-        /// <summary>
-        /// Opens a WaveOut device
-        /// </summary>
-        public WaveOutEvent()
-        {
-            syncContext = SynchronizationContext.Current;
-            if (syncContext != null &&
-                ((syncContext.GetType().Name == "LegacyAspNetSynchronizationContext") ||
-                (syncContext.GetType().Name == "AspNetSynchronizationContext")))
-            {
-                syncContext = null;
-            }
-
-            // set default values up
-            DesiredLatency = 300;
-            NumberOfBuffers = 2;
-
-            waveOutLock = new object();
-        }
-
-        /// <summary>
-        /// Initialises the WaveOut device
-        /// </summary>
-        /// <param name="waveProvider">WaveProvider to play</param>
-        public void Init(IWaveProvider waveProvider)
-        {
-            if (playbackState != PlaybackState.Stopped)
-            {
-                throw new InvalidOperationException("Can't re-initialize during playback");
-            }
-            if (hWaveOut != IntPtr.Zero)
-            {
-                // normally we don't allow calling Init twice, but as experiment, see if we can clean up and go again
-                // try to allow reuse of this waveOut device
-                // n.b. risky if Playback thread has not exited
-                DisposeBuffers();
-                CloseWaveOut();
-            }
-
-            callbackEvent = new AutoResetEvent(false);
-
-            waveStream = waveProvider;
-            int bufferSize = waveProvider.WaveFormat.ConvertLatencyToByteSize((DesiredLatency + NumberOfBuffers - 1) / NumberOfBuffers);            
-
-            MmResult result;
-            lock (waveOutLock)
-            {
-                result = WaveInterop.waveOutOpenWindow(out hWaveOut, (IntPtr)DeviceNumber, waveStream.WaveFormat, callbackEvent.SafeWaitHandle.DangerousGetHandle(), IntPtr.Zero, WaveInterop.WaveInOutOpenFlags.CallbackEvent);
-            }
-            MmException.Try(result, "waveOutOpen");
-
-            buffers = new WaveOutBuffer[NumberOfBuffers];
-            playbackState = PlaybackState.Stopped;
-            for (var n = 0; n < NumberOfBuffers; n++)
-            {
-                buffers[n] = new WaveOutBuffer(hWaveOut, bufferSize, waveStream, waveOutLock);
-            }
-        }
-
-        /// <summary>
-        /// Start playing the audio from the WaveStream
-        /// </summary>
-        public void Play()
-        {
-            if (buffers == null || waveStream == null)
-            {
-                throw new InvalidOperationException("Must call Init first");
-            }
-            if (playbackState == PlaybackState.Stopped)
-            {
-                playbackState = PlaybackState.Playing;
-                callbackEvent.Set(); // give the thread a kick
-                ThreadPool.QueueUserWorkItem(state => PlaybackThread(), null);
-            }
-            else if (playbackState == PlaybackState.Paused)
-            {
-                Resume();
-                callbackEvent.Set(); // give the thread a kick
-            }
-        }
-
-        private void PlaybackThread()
-        {
-            Exception exception = null;
-            try
-            {
-                DoPlayback();
-            }
-            catch (Exception e)
-            {
-                exception = e;
-            }
-            finally
-            {
-                playbackState = PlaybackState.Stopped;
-                // we're exiting our background thread
-                RaisePlaybackStoppedEvent(exception);
-            }
-        }
-
-        private void DoPlayback()
-        {
-            while (playbackState != PlaybackState.Stopped)
-            {
-                if (!callbackEvent.WaitOne(DesiredLatency))
-                {
-                    if (playbackState == PlaybackState.Playing)
-                    {
-                        Debug.WriteLine("WARNING: WaveOutEvent callback event timeout");
-                    }
-                }
-                    
-                
-                // requeue any buffers returned to us
-                if (playbackState == PlaybackState.Playing)
-                {
-                    int queued = 0;
-                    foreach (var buffer in buffers)
-                    {
-                        if (buffer.InQueue || buffer.OnDone())
-                        {
-                            queued++;
-                        }
-                    }
-                    if (queued == 0)
-                    {
-                        // we got to the end
-                        playbackState = PlaybackState.Stopped;
-                        callbackEvent.Set();
-                    }
-                }
-            }
-        }
-
-        /// <summary>
-        /// Pause the audio
-        /// </summary>
-        public void Pause()
-        {
-            if (playbackState == PlaybackState.Playing)
-            {
-                MmResult result;
-                playbackState = PlaybackState.Paused; // set this here to avoid a deadlock problem with some drivers
-                lock (waveOutLock)
-                {
-                    result = WaveInterop.waveOutPause(hWaveOut);
-                }
-                if (result != MmResult.NoError)
-                {
-                    throw new MmException(result, "waveOutPause");
-                }
-            }
-        }
-
-        /// <summary>
-        /// Resume playing after a pause from the same position
-        /// </summary>
-        private void Resume()
-        {
-            if (playbackState == PlaybackState.Paused)
-            {
-                MmResult result;
-                lock (waveOutLock)
-                {
-                    result = WaveInterop.waveOutRestart(hWaveOut);
-                }
-                if (result != MmResult.NoError)
-                {
-                    throw new MmException(result, "waveOutRestart");
-                }
-                playbackState = PlaybackState.Playing;
-            }
-        }
-
-        /// <summary>
-        /// Stop and reset the WaveOut device
-        /// </summary>
-        public void Stop()
-        {
-            if (playbackState != PlaybackState.Stopped)
-            {
-                // in the call to waveOutReset with function callbacks
-                // some drivers will block here until OnDone is called
-                // for every buffer
-                playbackState = PlaybackState.Stopped; // set this here to avoid a problem with some drivers whereby 
-                MmResult result;
-                lock (waveOutLock)
-                {
-                    result = WaveInterop.waveOutReset(hWaveOut);
-                }
-                if (result != MmResult.NoError)
-                {
-                    throw new MmException(result, "waveOutReset");
-                }
-                callbackEvent.Set(); // give the thread a kick, make sure we exit
-            }
-        }
-
-        /// <summary>
-        /// Gets the current position in bytes from the wave output device.
-        /// (n.b. this is not the same thing as the position within your reader
-        /// stream - it calls directly into waveOutGetPosition)
-        /// </summary>
-        /// <returns>Position in bytes</returns>
-        public long GetPosition()
-        {
-            lock (waveOutLock)
-            {
-                var mmTime = new MmTime();
-                mmTime.wType = MmTime.TIME_BYTES; // request results in bytes, TODO: perhaps make this a little more flexible and support the other types?
-                MmException.Try(WaveInterop.waveOutGetPosition(hWaveOut, out mmTime, Marshal.SizeOf(mmTime)), "waveOutGetPosition");
-
-                if (mmTime.wType != MmTime.TIME_BYTES)
-                    throw new Exception(string.Format("waveOutGetPosition: wType -> Expected {0}, Received {1}", MmTime.TIME_BYTES, mmTime.wType));
-
-                return mmTime.cb;
-            }
-        }
-
-        /// <summary>
-        /// Gets a <see cref="Wave.WaveFormat"/> instance indicating the format the hardware is using.
-        /// </summary>
-        public WaveFormat OutputWaveFormat
-        {
-            get { return waveStream.WaveFormat; }
-        }
-
-        /// <summary>
-        /// Playback State
-        /// </summary>
-        public PlaybackState PlaybackState
-        {
-            get { return playbackState; }
-        }
-
-        /// <summary>
-        /// Volume for this device 1.0 is full scale
-        /// </summary>
-        public float Volume
-        {
-            get
-            {
-                return WaveOut.GetWaveOutVolume(hWaveOut, waveOutLock);
-            }
-            set
-            {
-<<<<<<< HEAD
-                SetWaveOutVolume(value, hWaveOut, waveOutLock);
-                volume = value;
-=======
-                WaveOut.SetWaveOutVolume(value, hWaveOut, waveOutLock);
->>>>>>> bbae3ced
-            }
-        }
-
-        internal static void SetWaveOutVolume(float value, IntPtr hWaveOut, object lockObject)
-        {
-            if (value < 0) throw new ArgumentOutOfRangeException(nameof(value), "Volume must be between 0.0 and 1.0");
-            if (value > 1) throw new ArgumentOutOfRangeException(nameof(value), "Volume must be between 0.0 and 1.0");
-            float left = value;
-            float right = value;
-
-            int stereoVolume = (int)(left * 0xFFFF) + ((int)(right * 0xFFFF) << 16);
-            MmResult result;
-            lock (lockObject)
-            {
-                result = WaveInterop.waveOutSetVolume(hWaveOut, stereoVolume);
-            }
-            MmException.Try(result, "waveOutSetVolume");
-        }
-
-#region Dispose Pattern
-
-        /// <summary>
-        /// Closes this WaveOut device
-        /// </summary>
-        public void Dispose()
-        {
-            GC.SuppressFinalize(this);
-            Dispose(true);
-        }
-
-        /// <summary>
-        /// Closes the WaveOut device and disposes of buffers
-        /// </summary>
-        /// <param name="disposing">True if called from <see>Dispose</see></param>
-        protected void Dispose(bool disposing)
-        {
-            Stop();
-
-            if (disposing)
-            {
-                DisposeBuffers();
-            }
-
-            CloseWaveOut();
-        }
-
-        private void CloseWaveOut()
-        {
-            if (callbackEvent != null)
-            {
-                callbackEvent.Close();
-                callbackEvent = null;
-            }
-            lock (waveOutLock)
-            {
-                if (hWaveOut != IntPtr.Zero)
-                {
-                    WaveInterop.waveOutClose(hWaveOut);
-                    hWaveOut= IntPtr.Zero;
-                }
-            }
-        }
-
-        private void DisposeBuffers()
-        {
-            if (buffers != null)
-            {
-                foreach (var buffer in buffers)
-                {
-                    buffer.Dispose();
-                }
-                buffers = null;
-            }
-        }
-
-        /// <summary>
-        /// Finalizer. Only called when user forgets to call <see>Dispose</see>
-        /// </summary>
-        ~WaveOutEvent()
-        {
-            Dispose(false);
-            Debug.Assert(false, "WaveOutEvent device was not closed");
-        }
-
-#endregion
-
-        private void RaisePlaybackStoppedEvent(Exception e)
-        {
-            var handler = PlaybackStopped;
-            if (handler != null)
-            {
-                if (syncContext == null)
-                {
-                    handler(this, new StoppedEventArgs(e));
-                }
-                else
-                {
-                    syncContext.Post(state => handler(this, new StoppedEventArgs(e)), null);
-                }
-            }
-        }
-    }
-}
+﻿using System;
+using System.Diagnostics;
+using System.Threading;
+using System.Runtime.InteropServices;
+
+// ReSharper disable once CheckNamespace
+namespace NAudio.Wave
+{
+    /// <summary>
+    /// Alternative WaveOut class, making use of the Event callback
+    /// </summary>
+    public class WaveOutEvent : IWavePlayer, IWavePosition
+    {
+        private readonly object waveOutLock;
+        private readonly SynchronizationContext syncContext;
+        private IntPtr hWaveOut; // WaveOut handle
+        private WaveOutBuffer[] buffers;
+        private IWaveProvider waveStream;
+        private volatile PlaybackState playbackState;
+        private AutoResetEvent callbackEvent;
+
+        /// <summary>
+        /// Indicates playback has stopped automatically
+        /// </summary>
+        public event EventHandler<StoppedEventArgs> PlaybackStopped;
+
+        /// <summary>
+        /// Gets or sets the desired latency in milliseconds
+        /// Should be set before a call to Init
+        /// </summary>
+        public int DesiredLatency { get; set; }
+
+        /// <summary>
+        /// Gets or sets the number of buffers used
+        /// Should be set before a call to Init
+        /// </summary>
+        public int NumberOfBuffers { get; set; }
+
+        /// <summary>
+        /// Gets or sets the device number
+        /// Should be set before a call to Init
+        /// This must be between -1 and <see>DeviceCount</see> - 1.
+        /// -1 means stick to default device even default device is changed
+        /// </summary>
+        public int DeviceNumber { get; set; } = -1;
+
+        /// <summary>
+        /// Opens a WaveOut device
+        /// </summary>
+        public WaveOutEvent()
+        {
+            syncContext = SynchronizationContext.Current;
+            if (syncContext != null &&
+                ((syncContext.GetType().Name == "LegacyAspNetSynchronizationContext") ||
+                (syncContext.GetType().Name == "AspNetSynchronizationContext")))
+            {
+                syncContext = null;
+            }
+
+            // set default values up
+            DesiredLatency = 300;
+            NumberOfBuffers = 2;
+
+            waveOutLock = new object();
+        }
+
+        /// <summary>
+        /// Initialises the WaveOut device
+        /// </summary>
+        /// <param name="waveProvider">WaveProvider to play</param>
+        public void Init(IWaveProvider waveProvider)
+        {
+            if (playbackState != PlaybackState.Stopped)
+            {
+                throw new InvalidOperationException("Can't re-initialize during playback");
+            }
+            if (hWaveOut != IntPtr.Zero)
+            {
+                // normally we don't allow calling Init twice, but as experiment, see if we can clean up and go again
+                // try to allow reuse of this waveOut device
+                // n.b. risky if Playback thread has not exited
+                DisposeBuffers();
+                CloseWaveOut();
+            }
+
+            callbackEvent = new AutoResetEvent(false);
+
+            waveStream = waveProvider;
+            int bufferSize = waveProvider.WaveFormat.ConvertLatencyToByteSize((DesiredLatency + NumberOfBuffers - 1) / NumberOfBuffers);            
+
+            MmResult result;
+            lock (waveOutLock)
+            {
+                result = WaveInterop.waveOutOpenWindow(out hWaveOut, (IntPtr)DeviceNumber, waveStream.WaveFormat, callbackEvent.SafeWaitHandle.DangerousGetHandle(), IntPtr.Zero, WaveInterop.WaveInOutOpenFlags.CallbackEvent);
+            }
+            MmException.Try(result, "waveOutOpen");
+
+            buffers = new WaveOutBuffer[NumberOfBuffers];
+            playbackState = PlaybackState.Stopped;
+            for (var n = 0; n < NumberOfBuffers; n++)
+            {
+                buffers[n] = new WaveOutBuffer(hWaveOut, bufferSize, waveStream, waveOutLock);
+            }
+        }
+
+        /// <summary>
+        /// Start playing the audio from the WaveStream
+        /// </summary>
+        public void Play()
+        {
+            if (buffers == null || waveStream == null)
+            {
+                throw new InvalidOperationException("Must call Init first");
+            }
+            if (playbackState == PlaybackState.Stopped)
+            {
+                playbackState = PlaybackState.Playing;
+                callbackEvent.Set(); // give the thread a kick
+                ThreadPool.QueueUserWorkItem(state => PlaybackThread(), null);
+            }
+            else if (playbackState == PlaybackState.Paused)
+            {
+                Resume();
+                callbackEvent.Set(); // give the thread a kick
+            }
+        }
+
+        private void PlaybackThread()
+        {
+            Exception exception = null;
+            try
+            {
+                DoPlayback();
+            }
+            catch (Exception e)
+            {
+                exception = e;
+            }
+            finally
+            {
+                playbackState = PlaybackState.Stopped;
+                // we're exiting our background thread
+                RaisePlaybackStoppedEvent(exception);
+            }
+        }
+
+        private void DoPlayback()
+        {
+            while (playbackState != PlaybackState.Stopped)
+            {
+                if (!callbackEvent.WaitOne(DesiredLatency))
+                {
+                    if (playbackState == PlaybackState.Playing)
+                    {
+                        Debug.WriteLine("WARNING: WaveOutEvent callback event timeout");
+                    }
+                }
+                    
+                
+                // requeue any buffers returned to us
+                if (playbackState == PlaybackState.Playing)
+                {
+                    int queued = 0;
+                    foreach (var buffer in buffers)
+                    {
+                        if (buffer.InQueue || buffer.OnDone())
+                        {
+                            queued++;
+                        }
+                    }
+                    if (queued == 0)
+                    {
+                        // we got to the end
+                        playbackState = PlaybackState.Stopped;
+                        callbackEvent.Set();
+                    }
+                }
+            }
+        }
+
+        /// <summary>
+        /// Pause the audio
+        /// </summary>
+        public void Pause()
+        {
+            if (playbackState == PlaybackState.Playing)
+            {
+                MmResult result;
+                playbackState = PlaybackState.Paused; // set this here to avoid a deadlock problem with some drivers
+                lock (waveOutLock)
+                {
+                    result = WaveInterop.waveOutPause(hWaveOut);
+                }
+                if (result != MmResult.NoError)
+                {
+                    throw new MmException(result, "waveOutPause");
+                }
+            }
+        }
+
+        /// <summary>
+        /// Resume playing after a pause from the same position
+        /// </summary>
+        private void Resume()
+        {
+            if (playbackState == PlaybackState.Paused)
+            {
+                MmResult result;
+                lock (waveOutLock)
+                {
+                    result = WaveInterop.waveOutRestart(hWaveOut);
+                }
+                if (result != MmResult.NoError)
+                {
+                    throw new MmException(result, "waveOutRestart");
+                }
+                playbackState = PlaybackState.Playing;
+            }
+        }
+
+        /// <summary>
+        /// Stop and reset the WaveOut device
+        /// </summary>
+        public void Stop()
+        {
+            if (playbackState != PlaybackState.Stopped)
+            {
+                // in the call to waveOutReset with function callbacks
+                // some drivers will block here until OnDone is called
+                // for every buffer
+                playbackState = PlaybackState.Stopped; // set this here to avoid a problem with some drivers whereby 
+                MmResult result;
+                lock (waveOutLock)
+                {
+                    result = WaveInterop.waveOutReset(hWaveOut);
+                }
+                if (result != MmResult.NoError)
+                {
+                    throw new MmException(result, "waveOutReset");
+                }
+                callbackEvent.Set(); // give the thread a kick, make sure we exit
+            }
+        }
+
+        /// <summary>
+        /// Gets the current position in bytes from the wave output device.
+        /// (n.b. this is not the same thing as the position within your reader
+        /// stream - it calls directly into waveOutGetPosition)
+        /// </summary>
+        /// <returns>Position in bytes</returns>
+        public long GetPosition()
+        {
+            lock (waveOutLock)
+            {
+                var mmTime = new MmTime();
+                mmTime.wType = MmTime.TIME_BYTES; // request results in bytes, TODO: perhaps make this a little more flexible and support the other types?
+                MmException.Try(WaveInterop.waveOutGetPosition(hWaveOut, out mmTime, Marshal.SizeOf(mmTime)), "waveOutGetPosition");
+
+                if (mmTime.wType != MmTime.TIME_BYTES)
+                    throw new Exception(string.Format("waveOutGetPosition: wType -> Expected {0}, Received {1}", MmTime.TIME_BYTES, mmTime.wType));
+
+                return mmTime.cb;
+            }
+        }
+
+        /// <summary>
+        /// Gets a <see cref="Wave.WaveFormat"/> instance indicating the format the hardware is using.
+        /// </summary>
+        public WaveFormat OutputWaveFormat
+        {
+            get { return waveStream.WaveFormat; }
+        }
+
+        /// <summary>
+        /// Playback State
+        /// </summary>
+        public PlaybackState PlaybackState
+        {
+            get { return playbackState; }
+        }
+
+        /// <summary>
+        /// Volume for this device 1.0 is full scale
+        /// </summary>
+        public float Volume
+        {
+            get
+            {
+                return WaveOut.GetWaveOutVolume(hWaveOut, waveOutLock);
+            }
+            set
+            {
+                WaveOut.SetWaveOutVolume(value, hWaveOut, waveOutLock);
+            }
+        }
+
+        internal static void SetWaveOutVolume(float value, IntPtr hWaveOut, object lockObject)
+        {
+            if (value < 0) throw new ArgumentOutOfRangeException(nameof(value), "Volume must be between 0.0 and 1.0");
+            if (value > 1) throw new ArgumentOutOfRangeException(nameof(value), "Volume must be between 0.0 and 1.0");
+            float left = value;
+            float right = value;
+
+            int stereoVolume = (int)(left * 0xFFFF) + ((int)(right * 0xFFFF) << 16);
+            MmResult result;
+            lock (lockObject)
+            {
+                result = WaveInterop.waveOutSetVolume(hWaveOut, stereoVolume);
+            }
+            MmException.Try(result, "waveOutSetVolume");
+        }
+
+#region Dispose Pattern
+
+        /// <summary>
+        /// Closes this WaveOut device
+        /// </summary>
+        public void Dispose()
+        {
+            GC.SuppressFinalize(this);
+            Dispose(true);
+        }
+
+        /// <summary>
+        /// Closes the WaveOut device and disposes of buffers
+        /// </summary>
+        /// <param name="disposing">True if called from <see>Dispose</see></param>
+        protected void Dispose(bool disposing)
+        {
+            Stop();
+
+            if (disposing)
+            {
+                DisposeBuffers();
+            }
+
+            CloseWaveOut();
+        }
+
+        private void CloseWaveOut()
+        {
+            if (callbackEvent != null)
+            {
+                callbackEvent.Close();
+                callbackEvent = null;
+            }
+            lock (waveOutLock)
+            {
+                if (hWaveOut != IntPtr.Zero)
+                {
+                    WaveInterop.waveOutClose(hWaveOut);
+                    hWaveOut= IntPtr.Zero;
+                }
+            }
+        }
+
+        private void DisposeBuffers()
+        {
+            if (buffers != null)
+            {
+                foreach (var buffer in buffers)
+                {
+                    buffer.Dispose();
+                }
+                buffers = null;
+            }
+        }
+
+        /// <summary>
+        /// Finalizer. Only called when user forgets to call <see>Dispose</see>
+        /// </summary>
+        ~WaveOutEvent()
+        {
+            Dispose(false);
+            Debug.Assert(false, "WaveOutEvent device was not closed");
+        }
+
+#endregion
+
+        private void RaisePlaybackStoppedEvent(Exception e)
+        {
+            var handler = PlaybackStopped;
+            if (handler != null)
+            {
+                if (syncContext == null)
+                {
+                    handler(this, new StoppedEventArgs(e));
+                }
+                else
+                {
+                    syncContext.Post(state => handler(this, new StoppedEventArgs(e)), null);
+                }
+            }
+        }
+    }
+}