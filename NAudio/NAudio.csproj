﻿<?xml version="1.0" encoding="utf-8"?>
<Project DefaultTargets="Build" xmlns="http://schemas.microsoft.com/developer/msbuild/2003" ToolsVersion="4.0">
  <PropertyGroup>
    <Configuration Condition=" '$(Configuration)' == '' ">Debug</Configuration>
    <Platform Condition=" '$(Platform)' == '' ">AnyCPU</Platform>
    <ProductVersion>9.0.30729</ProductVersion>
    <SchemaVersion>2.0</SchemaVersion>
    <ProjectGuid>{DA4F02E3-0B5E-42CD-B8D9-5583FA51D66E}</ProjectGuid>
    <OutputType>Library</OutputType>
    <AppDesignerFolder>Properties</AppDesignerFolder>
    <RootNamespace>NAudio</RootNamespace>
    <AssemblyName>NAudio</AssemblyName>
    <SccProjectName>
    </SccProjectName>
    <SccLocalPath>
    </SccLocalPath>
    <SccAuxPath>
    </SccAuxPath>
    <SccProvider>
    </SccProvider>
    <FileUpgradeFlags>
    </FileUpgradeFlags>
    <UpgradeBackupLocation>
    </UpgradeBackupLocation>
    <OldToolsVersion>3.5</OldToolsVersion>
    <TargetFrameworkVersion>v3.5</TargetFrameworkVersion>
    <PublishUrl>publish\</PublishUrl>
    <Install>true</Install>
    <InstallFrom>Disk</InstallFrom>
    <UpdateEnabled>false</UpdateEnabled>
    <UpdateMode>Foreground</UpdateMode>
    <UpdateInterval>7</UpdateInterval>
    <UpdateIntervalUnits>Days</UpdateIntervalUnits>
    <UpdatePeriodically>false</UpdatePeriodically>
    <UpdateRequired>false</UpdateRequired>
    <MapFileExtensions>true</MapFileExtensions>
    <ApplicationRevision>0</ApplicationRevision>
    <ApplicationVersion>1.0.0.%2a</ApplicationVersion>
    <IsWebBootstrapper>false</IsWebBootstrapper>
    <UseApplicationTrust>false</UseApplicationTrust>
    <BootstrapperEnabled>true</BootstrapperEnabled>
    <TargetFrameworkProfile>Client</TargetFrameworkProfile>
  </PropertyGroup>
  <PropertyGroup Condition=" '$(Configuration)|$(Platform)' == 'Debug|AnyCPU' ">
    <DebugSymbols>true</DebugSymbols>
    <DebugType>full</DebugType>
    <Optimize>false</Optimize>
    <OutputPath>bin\Debug\</OutputPath>
    <DefineConstants>DEBUG;TRACE</DefineConstants>
    <ErrorReport>prompt</ErrorReport>
    <WarningLevel>4</WarningLevel>
    <AllowUnsafeBlocks>true</AllowUnsafeBlocks>
    <DocumentationFile>bin\Debug\NAudio.XML</DocumentationFile>
    <PlatformTarget>AnyCPU</PlatformTarget>
    <CodeAnalysisRuleSet>NAudio.ruleset</CodeAnalysisRuleSet>
  </PropertyGroup>
  <PropertyGroup Condition=" '$(Configuration)|$(Platform)' == 'Release|AnyCPU' ">
    <DebugType>pdbonly</DebugType>
    <Optimize>true</Optimize>
    <OutputPath>bin\Release\</OutputPath>
    <DefineConstants>TRACE</DefineConstants>
    <ErrorReport>prompt</ErrorReport>
    <WarningLevel>4</WarningLevel>
    <AllowUnsafeBlocks>true</AllowUnsafeBlocks>
    <PlatformTarget>AnyCPU</PlatformTarget>
    <CodeAnalysisRuleSet>AllRules.ruleset</CodeAnalysisRuleSet>
    <DocumentationFile>bin\Release\NAudio.XML</DocumentationFile>
  </PropertyGroup>
  <ItemGroup>
    <Reference Include="System" />
    <Reference Include="System.Data" />
    <Reference Include="System.Drawing" />
    <Reference Include="System.Windows.Forms" />
    <Reference Include="System.Xml" />
  </ItemGroup>
  <ItemGroup>
    <Compile Include="Codecs\ALawDecoder.cs" />
    <Compile Include="Codecs\ALawEncoder.cs" />
    <Compile Include="Codecs\G722Codec.cs" />
    <Compile Include="Codecs\MuLawDecoder.cs" />
    <Compile Include="Codecs\MuLawEncoder.cs" />
    <Compile Include="CoreAudioApi\AudioCaptureClient.cs" />
    <Compile Include="CoreAudioApi\AudioClient.cs" />
    <Compile Include="CoreAudioApi\AudioClientBufferFlags.cs" />
    <Compile Include="CoreAudioApi\AudioClientProperties.cs" />
    <Compile Include="CoreAudioApi\AudioClientShareMode.cs" />
    <Compile Include="CoreAudioApi\AudioClientStreamFlags.cs" />
    <Compile Include="CoreAudioApi\AudioClientStreamOptions.cs" />
    <Compile Include="CoreAudioApi\AudioClockClient.cs" />
    <Compile Include="CoreAudioApi\AudioEndpointVolumeCallback.cs" />
    <Compile Include="CoreAudioApi\AudioEndpointVolumeChannel.cs" />
    <Compile Include="CoreAudioApi\AudioEndpointVolumeChannels.cs" />
    <Compile Include="CoreAudioApi\AudioEndpointVolumeNotificationDelegate.cs" />
    <Compile Include="CoreAudioApi\AudioEndpointVolumeStepInformation.cs" />
    <Compile Include="CoreAudioApi\AudioEndpointVolumeVolumeRange.cs" />
    <Compile Include="CoreAudioApi\AudioMeterInformationChannels.cs" />
    <Compile Include="CoreAudioApi\AudioRenderClient.cs" />
    <Compile Include="CoreAudioApi\AudioSessionControl.cs" />
    <Compile Include="CoreAudioApi\AudioSessionEventsCallback.cs" />
    <Compile Include="CoreAudioApi\AudioSessionManager.cs" />
    <Compile Include="CoreAudioApi\AudioSessionNotification.cs" />
    <Compile Include="CoreAudioApi\AudioStreamCategory.cs" />
    <Compile Include="CoreAudioApi\AudioStreamVolume.cs" />
    <Compile Include="CoreAudioApi\AudioVolumeNotificationData.cs" />
    <Compile Include="CoreAudioApi\Interfaces\AudioVolumeNotificationDataStruct.cs" />
    <Compile Include="CoreAudioApi\Interfaces\ErrorCodes.cs" />
    <Compile Include="CoreAudioApi\Interfaces\IAudioCaptureClient.cs" />
    <Compile Include="CoreAudioApi\Interfaces\IAudioClock2.cs" />
    <Compile Include="CoreAudioApi\Interfaces\IAudioEndpointVolumeCallback.cs" />
    <Compile Include="CoreAudioApi\Interfaces\IAudioRenderClient.cs" />
    <Compile Include="CoreAudioApi\Interfaces\IAudioSessionControl.cs" />
    <Compile Include="CoreAudioApi\Interfaces\IAudioSessionEnumerator.cs" />
    <Compile Include="CoreAudioApi\Interfaces\IAudioSessionEvents.cs" />
    <Compile Include="CoreAudioApi\Interfaces\IAudioSessionEventsHandler.cs" />
    <Compile Include="CoreAudioApi\Interfaces\IAudioSessionManager.cs" />
<<<<<<< HEAD
    <Compile Include="CoreAudioApi\Interfaces\IAudioStreamVolume.cs" />
=======
    <Compile Include="CoreAudioApi\Interfaces\IAudioSessionNotification.cs" />
>>>>>>> 78da5f53
    <Compile Include="CoreAudioApi\Interfaces\ISimpleAudioVolume.cs" />
    <Compile Include="CoreAudioApi\MMDeviceCollection.cs" />
    <Compile Include="CoreAudioApi\PropertyKeys.cs" />
    <Compile Include="CoreAudioApi\SessionCollection.cs" />
    <Compile Include="CoreAudioApi\SimpleAudioVolume.cs" />
    <Compile Include="Dsp\EnvelopeGenerator.cs" />
    <Compile Include="Dsp\WdlResampler.cs" />
    <Compile Include="FileFormats\Wav\WaveFileChunkReader.cs" />
    <Compile Include="MediaFoundation\AudioSubtypes.cs" />
    <Compile Include="MediaFoundation\IMFReadWriteClassFactory.cs" />
    <Compile Include="MediaFoundation\MediaFoundationErrors.cs" />
    <Compile Include="MediaFoundation\MediaTypes.cs" />
    <Compile Include="Utils\ChunkIdentifier.cs" />
    <Compile Include="Utils\FieldDescriptionAttribute.cs" />
    <Compile Include="MediaFoundation\IMFActivate.cs" />
    <Compile Include="MediaFoundation\IMFCollection.cs" />
    <Compile Include="MediaFoundation\IMFMediaEvent.cs" />
    <Compile Include="MediaFoundation\IMFSinkWriter.cs" />
    <Compile Include="MediaFoundation\IMFTransform.cs" />
    <Compile Include="MediaFoundation\MediaEventType.cs" />
    <Compile Include="MediaFoundation\MediaFoundationAttributes.cs" />
    <Compile Include="MediaFoundation\MediaFoundationHelpers.cs" />
    <Compile Include="MediaFoundation\MediaFoundationInterop.cs" />
    <Compile Include="MediaFoundation\IMFAttributes.cs" />
    <Compile Include="MediaFoundation\IMFByteStream.cs" />
    <Compile Include="MediaFoundation\IMFMediaBuffer.cs" />
    <Compile Include="MediaFoundation\IMFMediaType.cs" />
    <Compile Include="MediaFoundation\IMFSample.cs" />
    <Compile Include="MediaFoundation\IMFSourceReader.cs" />
    <Compile Include="MediaFoundation\MediaFoundationTransformCategories.cs" />
    <Compile Include="MediaFoundation\MFT_INPUT_STREAM_INFO.cs" />
    <Compile Include="MediaFoundation\MFT_OUTPUT_DATA_BUFFER.cs" />
    <Compile Include="MediaFoundation\MFT_OUTPUT_STREAM_INFO.cs" />
    <Compile Include="MediaFoundation\MFT_MESSAGE_TYPE.cs" />
    <Compile Include="MediaFoundation\MFT_REGISTER_TYPE_INFO.cs" />
    <Compile Include="MediaFoundation\MF_SINK_WRITER_STATISTICS.cs" />
    <Compile Include="MediaFoundation\_MFT_ENUM_FLAG.cs" />
    <Compile Include="MediaFoundation\_MFT_INPUT_STATUS_FLAGS.cs" />
    <Compile Include="MediaFoundation\_MFT_INPUT_STREAM_INFO_FLAGS.cs" />
    <Compile Include="MediaFoundation\_MFT_OUTPUT_DATA_BUFFER_FLAGS.cs" />
    <Compile Include="MediaFoundation\_MFT_OUTPUT_STATUS_FLAGS.cs" />
    <Compile Include="MediaFoundation\_MFT_OUTPUT_STREAM_INFO_FLAGS.cs" />
    <Compile Include="MediaFoundation\_MFT_PROCESS_OUTPUT_FLAGS.cs" />
    <Compile Include="MediaFoundation\_MFT_PROCESS_OUTPUT_STATUS.cs" />
    <Compile Include="MediaFoundation\_MFT_SET_TYPE_FLAGS.cs" />
    <Compile Include="Midi\MidiInMessageEventArgs.cs" />
    <Compile Include="Utils\ByteArrayExtensions.cs" />
    <Compile Include="Utils\FieldDescriptionHelper.cs" />
    <Compile Include="Utils\WavePositionExtensions.cs" />
    <Compile Include="Utils\IEEE.cs" />
    <Compile Include="Utils\NativeMethods.cs" />
    <Compile Include="Wave\Asio\AsioDriverCapability.cs" />
    <Compile Include="Wave\Asio\AsioSampleType.cs" />
    <Compile Include="Wave\Compression\AcmDriverAddFlags.cs" />
    <Compile Include="Wave\SampleProviders\AdsrSampleProvider.cs" />
    <Compile Include="Wave\SampleProviders\FadeInOutSampleProvider.cs" />
    <Compile Include="Wave\SampleProviders\MultiplexingSampleProvider.cs" />
    <Compile Include="Wave\SampleProviders\OffsetSampleProvider.cs" />
    <Compile Include="Wave\SampleProviders\Pcm32BitToSampleProvider.cs" />
    <Compile Include="Wave\SampleProviders\SampleProviderConverters.cs" />
    <Compile Include="Wave\SampleProviders\SampleToWaveProvider16.cs" />
    <Compile Include="Wave\SampleProviders\SampleToWaveProvider24.cs" />
    <Compile Include="Wave\SampleProviders\SignalGenerator.cs" />
    <Compile Include="Wave\SampleProviders\WaveToSampleProvider64.cs" />
    <Compile Include="Wave\SampleProviders\WdlResamplingSampleProvider.cs" />
    <Compile Include="Wave\WaveExtensionMethods.cs" />
    <Compile Include="Wave\WaveInputs\WaveInEvent.cs" />
    <Compile Include="Wave\WaveInputs\WasapiCapture.cs" />
    <Compile Include="Dmo\AudioMediaSubtypes.cs" />
    <Compile Include="Dmo\DmoDescriptor.cs" />
    <Compile Include="Dmo\DmoEnumerator.cs" />
    <Compile Include="Dmo\DmoEnumFlags.cs" />
    <Compile Include="Dmo\DmoGuids.cs" />
    <Compile Include="Dmo\DmoHResults.cs" />
    <Compile Include="Dmo\DmoInterop.cs" />
    <Compile Include="Dmo\DmoPartialMediaType.cs" />
    <Compile Include="Dmo\IMediaParamInfo.cs" />
    <Compile Include="Dmo\IWMResamplerProps.cs" />
    <Compile Include="Dmo\MediaBuffer.cs" />
    <Compile Include="Dmo\MediaObject.cs" />
    <Compile Include="Dmo\MediaObjectSizeInfo.cs" />
    <Compile Include="Dmo\MediaParamInfo.cs" />
    <Compile Include="Dmo\MediaTypes.cs" />
    <Compile Include="Dmo\WindowsMediaMp3Decoder.cs" />
    <Compile Include="Dsp\BiQuadFilter.cs" />
    <Compile Include="Dsp\Complex.cs" />
    <Compile Include="Dsp\EnvelopeDetector.cs" />
    <Compile Include="Dsp\FastFourierTransform.cs" />
    <Compile Include="Dsp\ImpulseResponseConvolution.cs" />
    <Compile Include="Dsp\SimpleCompressor.cs" />
    <Compile Include="Dsp\SimpleGate.cs" />
    <Compile Include="FileFormats\Map\CakewalkDrumMapping.cs" />
    <Compile Include="FileFormats\Map\CakewalkMapFile.cs" />
    <Compile Include="FileFormats\Map\MapBlockHeader.cs" />
    <Compile Include="FileFormats\Mp3\ChannelMode.cs" />
    <Compile Include="FileFormats\Mp3\DmoMp3FrameDecompressor.cs" />
    <Compile Include="FileFormats\Mp3\Id3v2Tag.cs" />
    <Compile Include="FileFormats\Mp3\IMp3FrameDecompressor.cs" />
    <Compile Include="FileFormats\Mp3\Mp3Frame.cs" />
    <Compile Include="FileFormats\Mp3\Mp3FrameDecompressor.cs" />
    <Compile Include="FileFormats\Mp3\MpegLayer.cs" />
    <Compile Include="FileFormats\Mp3\MpegVersion.cs" />
    <Compile Include="FileFormats\Mp3\XingHeader.cs" />
    <Compile Include="FileFormats\Sfz\SfzFileReader.cs" />
    <Compile Include="FileFormats\SoundFont\Generator.cs" />
    <Compile Include="FileFormats\SoundFont\GeneratorBuilder.cs" />
    <Compile Include="FileFormats\SoundFont\GeneratorEnum.cs" />
    <Compile Include="FileFormats\SoundFont\InfoChunk.cs" />
    <Compile Include="FileFormats\SoundFont\Instrument.cs" />
    <Compile Include="FileFormats\SoundFont\InstrumentBuilder.cs" />
    <Compile Include="FileFormats\SoundFont\Modulator.cs" />
    <Compile Include="FileFormats\SoundFont\ModulatorBuilder.cs" />
    <Compile Include="FileFormats\SoundFont\ModulatorType.cs" />
    <Compile Include="FileFormats\SoundFont\Preset.cs" />
    <Compile Include="FileFormats\SoundFont\PresetBuilder.cs" />
    <Compile Include="FileFormats\SoundFont\PresetsChunk.cs" />
    <Compile Include="FileFormats\SoundFont\RiffChunk.cs" />
    <Compile Include="FileFormats\SoundFont\SampleDataChunk.cs" />
    <Compile Include="FileFormats\SoundFont\SampleHeader.cs" />
    <Compile Include="FileFormats\SoundFont\SampleHeaderBuilder.cs" />
    <Compile Include="FileFormats\SoundFont\SampleMode.cs" />
    <Compile Include="FileFormats\SoundFont\SFSampleLink.cs" />
    <Compile Include="FileFormats\SoundFont\SFVersion.cs" />
    <Compile Include="FileFormats\SoundFont\SFVersionBuilder.cs" />
    <Compile Include="FileFormats\SoundFont\SoundFont.cs" />
    <Compile Include="FileFormats\SoundFont\StructureBuilder.cs" />
    <Compile Include="FileFormats\SoundFont\Zone.cs" />
    <Compile Include="FileFormats\SoundFont\ZoneBuilder.cs" />
    <Compile Include="Gui\Fader.cs">
      <SubType>Component</SubType>
    </Compile>
    <Compile Include="Gui\PanSlider.cs">
      <SubType>UserControl</SubType>
    </Compile>
    <Compile Include="Gui\Pot.cs">
      <SubType>UserControl</SubType>
    </Compile>
    <Compile Include="Gui\Pot.designer.cs">
      <DependentUpon>Pot.cs</DependentUpon>
    </Compile>
    <Compile Include="Gui\VolumeMeter.cs">
      <SubType>Component</SubType>
    </Compile>
    <Compile Include="Gui\VolumeMeter.Designer.cs">
      <DependentUpon>VolumeMeter.cs</DependentUpon>
    </Compile>
    <Compile Include="Gui\VolumeSlider.cs">
      <SubType>UserControl</SubType>
    </Compile>
    <Compile Include="Gui\WaveformPainter.cs">
      <SubType>Component</SubType>
    </Compile>
    <Compile Include="Gui\WaveformPainter.Designer.cs">
      <DependentUpon>WaveformPainter.cs</DependentUpon>
    </Compile>
    <Compile Include="Gui\WaveViewer.cs">
      <SubType>UserControl</SubType>
    </Compile>
    <Compile Include="Midi\ChannelAfterTouchEvent.cs" />
    <Compile Include="Midi\ControlChangeEvent.cs" />
    <Compile Include="Midi\KeySignatureEvent.cs" />
    <Compile Include="Midi\MetaEvent.cs" />
    <Compile Include="Midi\MetaEventType.cs" />
    <Compile Include="Midi\MidiCommandCode.cs" />
    <Compile Include="Midi\MidiController.cs" />
    <Compile Include="Midi\MidiEvent.cs" />
    <Compile Include="Midi\MidiEventCollection.cs" />
    <Compile Include="Midi\MidiEventComparer.cs" />
    <Compile Include="Midi\MidiFile.cs" />
    <Compile Include="Midi\MidiIn.cs" />
    <Compile Include="Midi\MidiInCapabilities.cs" />
    <Compile Include="Midi\MidiInterop.cs" />
    <Compile Include="Midi\MidiMessage.cs" />
    <Compile Include="Midi\MidiOut.cs" />
    <Compile Include="Midi\MidiOutCapabilities.cs" />
    <Compile Include="Midi\MidiOutTechnology.cs" />
    <Compile Include="Midi\NoteEvent.cs" />
    <Compile Include="Midi\NoteOnEvent.cs" />
    <Compile Include="Midi\PatchChangeEvent.cs" />
    <Compile Include="Midi\PitchWheelChangeEvent.cs" />
    <Compile Include="Midi\SequencerSpecificEvent.cs" />
    <Compile Include="Midi\SmpteOffsetEvent.cs" />
    <Compile Include="Midi\SysexEvent.cs" />
    <Compile Include="Midi\TempoEvent.cs" />
    <Compile Include="Midi\TextEvent.cs" />
    <Compile Include="Midi\TimeSignatureEvent.cs" />
    <Compile Include="Midi\TrackSequenceNumberEvent.cs" />
    <Compile Include="Mixer\BooleanMixerControl.cs" />
    <Compile Include="Mixer\CustomMixerControl.cs" />
    <Compile Include="Mixer\ListTextMixerControl.cs" />
    <Compile Include="Mixer\Mixer.cs" />
    <Compile Include="Mixer\MixerControl.cs" />
    <Compile Include="Mixer\MixerControlType.cs" />
    <Compile Include="Mixer\MixerLine.cs" />
    <Compile Include="Mixer\MixerFlags.cs" />
    <Compile Include="Mixer\MixerInterop.cs" />
    <Compile Include="Mixer\MixerLineComponentType.cs" />
    <Compile Include="Mixer\SignedMixerControl.cs" />
    <Compile Include="Mixer\UnsignedMixerControl.cs" />
    <Compile Include="Properties\AssemblyInfo.cs" />
    <Compile Include="Utils\BufferHelpers.cs" />
    <Compile Include="Utils\ByteEncoding.cs" />
    <Compile Include="Utils\CircularBuffer.cs" />
    <Compile Include="Utils\Decibels.cs" />
    <Compile Include="Utils\HResult.cs" />
    <Compile Include="Utils\IgnoreDisposeStream.cs" />
    <Compile Include="Utils\MergeSort.cs" />
    <Compile Include="Utils\ProgressLog.cs">
      <SubType>UserControl</SubType>
    </Compile>
    <Compile Include="Utils\ProgressLog.designer.cs">
      <DependentUpon>ProgressLog.cs</DependentUpon>
    </Compile>
    <Compile Include="CoreAudioApi\AudioEndpointVolume.cs" />
    <Compile Include="CoreAudioApi\AudioMeterInformation.cs" />
    <Compile Include="CoreAudioApi\DeviceState.cs" />
    <Compile Include="CoreAudioApi\EEndpointHardwareSupport.cs" />
    <Compile Include="CoreAudioApi\Interfaces\Blob.cs" />
    <Compile Include="CoreAudioApi\Interfaces\ClsCtx.cs" />
    <Compile Include="CoreAudioApi\DataFlow.cs" />
    <Compile Include="CoreAudioApi\Interfaces\IAudioClient.cs" />
    <Compile Include="CoreAudioApi\Interfaces\IAudioEndpointVolume.cs" />
    <Compile Include="CoreAudioApi\Interfaces\IAudioMeterInformation.cs" />
    <Compile Include="CoreAudioApi\Interfaces\IMMDevice.cs" />
    <Compile Include="CoreAudioApi\Interfaces\IMMDeviceCollection.cs" />
    <Compile Include="CoreAudioApi\Interfaces\IMMDeviceEnumerator.cs" />
    <Compile Include="CoreAudioApi\Interfaces\IMMEndpoint.cs" />
    <Compile Include="CoreAudioApi\Interfaces\IMMNotificationClient.cs" />
    <Compile Include="CoreAudioApi\Interfaces\IPropertyStore.cs" />
    <Compile Include="CoreAudioApi\Interfaces\MMDeviceEnumeratorComObject.cs" />
    <Compile Include="CoreAudioApi\Interfaces\StorageAccessMode.cs" />
    <Compile Include="CoreAudioApi\PropertyKey.cs" />
    <Compile Include="CoreAudioApi\PropVariant.cs" />
    <Compile Include="CoreAudioApi\Role.cs" />
    <Compile Include="CoreAudioApi\MMDevice.cs" />
    <Compile Include="CoreAudioApi\MMDeviceEnumerator.cs" />
    <Compile Include="CoreAudioApi\PropertyStore.cs" />
    <Compile Include="CoreAudioApi\PropertyStoreProperty.cs" />
    <Compile Include="Wave\Asio\ASIODriver.cs" />
    <Compile Include="Wave\Asio\ASIODriverExt.cs" />
    <Compile Include="Wave\Asio\ASIOSampleConvertor.cs" />
    <Compile Include="Wave\Asio\ASIOStructures.cs" />
    <Compile Include="Wave\Compression\AcmDriver.cs" />
    <Compile Include="Wave\Compression\AcmDriverDetails.cs" />
    <Compile Include="Wave\Compression\AcmDriverDetailsSupportFlags.cs" />
    <Compile Include="Wave\Compression\AcmDriverEnumFlags.cs" />
    <Compile Include="Wave\Compression\AcmFormat.cs" />
    <Compile Include="Wave\Compression\AcmFormatChoose.cs" />
    <Compile Include="Wave\Compression\AcmFormatChooseStyleFlags.cs" />
    <Compile Include="Wave\Compression\AcmFormatDetails.cs" />
    <Compile Include="Wave\Compression\AcmFormatEnumFlags.cs" />
    <Compile Include="Wave\Compression\AcmFormatSuggestFlags.cs" />
    <Compile Include="Wave\Compression\AcmFormatTag.cs" />
    <Compile Include="Wave\Compression\AcmFormatTagDetails.cs" />
    <Compile Include="Wave\Compression\AcmInterop.cs" />
    <Compile Include="Wave\Compression\AcmMetrics.cs" />
    <Compile Include="Wave\Compression\AcmStream.cs" />
    <Compile Include="Wave\Compression\AcmStreamConvertFlags.cs" />
    <Compile Include="Wave\Compression\AcmStreamHeader.cs" />
    <Compile Include="Wave\Compression\AcmStreamHeaderStatusFlags.cs" />
    <Compile Include="Wave\Compression\AcmStreamHeaderStruct.cs" />
    <Compile Include="Wave\Compression\AcmStreamOpenFlags.cs" />
    <Compile Include="Wave\Compression\AcmStreamSizeFlags.cs" />
    <Compile Include="Wave\Compression\WaveFilter.cs" />
    <Compile Include="Wave\MmeInterop\Manufacturers.cs" />
    <Compile Include="Wave\MmeInterop\MmException.cs" />
    <Compile Include="Wave\MmeInterop\MmResult.cs" />
    <Compile Include="Wave\MmeInterop\MmTime.cs" />
    <Compile Include="Wave\MmeInterop\WaveHeader.cs" />
    <Compile Include="Wave\MmeInterop\WaveHeaderFlags.cs" />
    <Compile Include="Wave\WaveInputs\WasapiLoopbackCapture.cs" />
    <Compile Include="Wave\WaveInputs\WaveIn.cs" />
    <Compile Include="Wave\MmeInterop\WaveInCapabilities.cs" />
    <Compile Include="Wave\MmeInterop\WaveInEventArgs.cs" />
    <Compile Include="Wave\MmeInterop\WaveInterop.cs" />
    <Compile Include="Wave\MmeInterop\WaveOutCapabilities.cs" />
    <Compile Include="Wave\MmeInterop\WaveOutSupport.cs" />
    <Compile Include="Wave\MmeInterop\WaveWindow.cs">
      <SubType>Form</SubType>
    </Compile>
    <Compile Include="Wave\SampleChunkConverters\ISampleChunkConverter.cs" />
    <Compile Include="Wave\SampleChunkConverters\Mono16SampleChunkConverter.cs" />
    <Compile Include="Wave\SampleChunkConverters\Mono24SampleChunkConverter.cs" />
    <Compile Include="Wave\SampleChunkConverters\Mono8SampleChunkConverter.cs" />
    <Compile Include="Wave\SampleChunkConverters\MonoFloatSampleChunkConverter.cs" />
    <Compile Include="Wave\SampleChunkConverters\Stereo16SampleChunkConverter.cs" />
    <Compile Include="Wave\SampleChunkConverters\Stereo24SampleChunkConverter.cs" />
    <Compile Include="Wave\SampleChunkConverters\Stereo8SampleChunkConverter.cs" />
    <Compile Include="Wave\SampleChunkConverters\StereoFloatSampleChunkConverter.cs" />
    <Compile Include="Wave\SampleProviders\MixingSampleProvider.cs" />
    <Compile Include="Wave\SampleProviders\PanningSampleProvider.cs" />
    <Compile Include="Wave\WaveFormats\Gsm610WaveFormat.cs" />
    <Compile Include="Wave\WaveFormats\ImaAdpcmWaveFormat.cs" />
    <Compile Include="Wave\WaveFormats\Mp3WaveFormat.cs" />
    <Compile Include="Wave\WaveFormats\OggWaveFormat.cs" />
    <Compile Include="Wave\WaveFormats\TrueSpeechWaveFormat.cs" />
    <Compile Include="Wave\WaveFormats\WaveFormat.cs" />
    <Compile Include="Wave\WaveFormats\AdpcmWaveFormat.cs" />
    <Compile Include="Wave\WaveFormats\WaveFormatCustomMarshaler.cs" />
    <Compile Include="Wave\WaveFormats\WaveFormatEncoding.cs" />
    <Compile Include="Wave\WaveFormats\WaveFormatExtensible.cs" />
    <Compile Include="Wave\WaveFormats\WaveFormatExtraData.cs" />
    <Compile Include="Wave\WaveFormats\WmaWaveFormat.cs" />
    <Compile Include="Wave\WaveInputs\IWaveIn.cs" />
    <Compile Include="Wave\WaveOutputs\AiffFileWriter.cs" />
    <Compile Include="Wave\WaveOutputs\AsioAudioAvailableEventArgs.cs" />
    <Compile Include="Wave\WaveOutputs\AsioOut.cs" />
    <Compile Include="Wave\WaveOutputs\CueWaveFileWriter.cs" />
    <Compile Include="Wave\WaveOutputs\MediaFoundationEncoder.cs" />
    <Compile Include="MediaFoundation\MediaType.cs" />
    <Compile Include="Wave\WaveOutputs\StoppedEventArgs.cs" />
    <Compile Include="Wave\WaveOutputs\IWaveBuffer.cs" />
    <Compile Include="Wave\WaveOutputs\IWavePlayer.cs" />
    <Compile Include="Wave\WaveOutputs\IWaveProvider.cs" />
    <Compile Include="Wave\WaveOutputs\DirectSoundOut.cs" />
    <Compile Include="Wave\WaveOutputs\IWaveProviderFloat.cs" />
    <Compile Include="Wave\WaveOutputs\PlaybackState.cs" />
    <Compile Include="Wave\WaveOutputs\WasapiOut.cs" />
    <Compile Include="Wave\WaveOutputs\WaveBuffer.cs" />
    <Compile Include="Wave\MmeInterop\WaveCallbackInfo.cs" />
    <Compile Include="Wave\MmeInterop\WaveCallbackStrategy.cs" />
    <Compile Include="Wave\WaveOutputs\WaveFileWriter.cs" />
    <Compile Include="Wave\WaveOutputs\WaveOut.cs" />
    <Compile Include="Wave\WaveOutputs\WaveOutEvent.cs" />
    <Compile Include="Wave\SampleProviders\MeteringSampleProvider.cs" />
    <Compile Include="Wave\SampleProviders\NotifyingSampleProvider.cs" />
    <Compile Include="Wave\SampleProviders\VolumeSampleProvider.cs" />
    <Compile Include="Wave\SampleProviders\SampleProviderConverterBase.cs" />
    <Compile Include="Wave\SampleProviders\SampleToWaveProvider.cs" />
    <Compile Include="Wave\WaveProviders\BufferedWaveProvider.cs" />
    <Compile Include="Wave\SampleProviders\MonoToStereoSampleProvider.cs" />
    <Compile Include="Wave\WaveProviders\MediaFoundationResampler.cs" />
    <Compile Include="MediaFoundation\MediaFoundationTransform.cs" />
    <Compile Include="Wave\WaveProviders\MixingWaveProvider32.cs" />
    <Compile Include="Wave\WaveProviders\MultiplexingWaveProvider.cs" />
    <Compile Include="Wave\WaveProviders\StereoToMonoProvider16.cs" />
    <Compile Include="Wave\WaveProviders\MonoToStereoProvider16.cs" />
    <Compile Include="Wave\WaveProviders\VolumeWaveProvider16.cs" />
    <Compile Include="Wave\WaveProviders\WaveFloatTo16Provider.cs" />
    <Compile Include="Wave\WaveProviders\Wave16ToFloatProvider.cs" />
    <Compile Include="Wave\WaveProviders\WaveInProvider.cs" />
    <Compile Include="Wave\WaveProviders\WaveProvider16.cs" />
    <Compile Include="Wave\WaveProviders\WaveProvider32.cs" />
    <Compile Include="Wave\SampleProviders\WaveToSampleProvider.cs" />
    <Compile Include="Wave\WaveProviders\WaveRecorder.cs" />
    <Compile Include="Wave\WaveStreams\AiffFileReader.cs" />
    <Compile Include="Wave\WaveStreams\AudioFileReader.cs" />
    <Compile Include="Wave\WaveStreams\BlockAlignReductionStream.cs" />
    <Compile Include="Wave\WaveStreams\CueList.cs" />
    <Compile Include="Wave\WaveStreams\CueWaveFileReader.cs" />
    <Compile Include="Wave\WaveStreams\ISampleNotifier.cs" />
    <Compile Include="Wave\WaveStreams\MediaFoundationReader.cs" />
    <Compile Include="Wave\WaveStreams\Mp3FileReader.cs" />
    <Compile Include="Wave\SampleProviders\Pcm16BitToSampleProvider.cs" />
    <Compile Include="Wave\SampleProviders\Pcm24BitToSampleProvider.cs" />
    <Compile Include="Wave\SampleProviders\Pcm8BitToSampleProvider.cs" />
    <Compile Include="Wave\WaveStreams\RawSourceWaveStream.cs" />
    <Compile Include="Wave\WaveStreams\ResamplerDmoStream.cs" />
    <Compile Include="Wave\WaveStreams\RiffChunk.cs" />
    <Compile Include="Wave\WaveStreams\SimpleCompressorStream.cs" />
    <Compile Include="Wave\WaveStreams\Wave32To16Stream.cs" />
    <Compile Include="Wave\WaveStreams\WaveChannel32.cs" />
    <Compile Include="Wave\SampleProviders\SampleChannel.cs" />
    <Compile Include="Wave\WaveStreams\WaveFileReader.cs" />
    <Compile Include="Wave\WaveStreams\WaveFormatConversionStream.cs" />
    <Compile Include="Wave\WaveStreams\WaveInBuffer.cs" />
    <Compile Include="Wave\WaveStreams\WaveMixerStream32.cs" />
    <Compile Include="Wave\WaveStreams\WaveOffsetStream.cs" />
    <Compile Include="Wave\WaveStreams\WaveOutBuffer.cs" />
    <Compile Include="Wave\WaveStreams\WaveStream.cs" />
    <Compile Include="Dmo\DmoInputDataBufferFlags.cs" />
    <Compile Include="Dmo\DmoInputStatusFlags.cs" />
    <Compile Include="Dmo\DmoMediaType.cs" />
    <Compile Include="Dmo\DmoOutputDataBuffer.cs" />
    <Compile Include="Dmo\DmoOutputDataBufferFlags.cs" />
    <Compile Include="Dmo\DmoProcessOutputFlags.cs" />
    <Compile Include="Dmo\DmoSetTypeFlags.cs" />
    <Compile Include="Dmo\IEnumDmo.cs" />
    <Compile Include="Dmo\IMediaBuffer.cs" />
    <Compile Include="Dmo\IMediaObject.cs" />
    <Compile Include="Dmo\InputStreamInfoFlags.cs" />
    <Compile Include="Dmo\OutputStreamInfoFlags.cs" />
    <Compile Include="Dmo\ResamplerMediaObject.cs" />
  </ItemGroup>
  <ItemGroup>
    <EmbeddedResource Include="Gui\Fader.resx">
      <DependentUpon>Fader.cs</DependentUpon>
      <SubType>Designer</SubType>
    </EmbeddedResource>
    <EmbeddedResource Include="Gui\PanSlider.resx">
      <DependentUpon>PanSlider.cs</DependentUpon>
      <SubType>Designer</SubType>
    </EmbeddedResource>
    <EmbeddedResource Include="Gui\Pot.resx">
      <DependentUpon>Pot.cs</DependentUpon>
      <SubType>Designer</SubType>
    </EmbeddedResource>
    <EmbeddedResource Include="Gui\VolumeSlider.resx">
      <DependentUpon>VolumeSlider.cs</DependentUpon>
      <SubType>Designer</SubType>
    </EmbeddedResource>
    <EmbeddedResource Include="Gui\WaveViewer.resx">
      <DependentUpon>WaveViewer.cs</DependentUpon>
      <SubType>Designer</SubType>
    </EmbeddedResource>
    <EmbeddedResource Include="Utils\ProgressLog.resx">
      <DependentUpon>ProgressLog.cs</DependentUpon>
      <SubType>Designer</SubType>
    </EmbeddedResource>
  </ItemGroup>
  <ItemGroup>
    <Content Include="Changes.xml" />
  </ItemGroup>
  <ItemGroup>
    <BootstrapperPackage Include="Microsoft.Net.Client.3.5">
      <Visible>False</Visible>
      <ProductName>.NET Framework 3.5 SP1 Client Profile</ProductName>
      <Install>false</Install>
    </BootstrapperPackage>
    <BootstrapperPackage Include="Microsoft.Net.Framework.3.5.SP1">
      <Visible>False</Visible>
      <ProductName>.NET Framework 3.5 SP1</ProductName>
      <Install>true</Install>
    </BootstrapperPackage>
    <BootstrapperPackage Include="Microsoft.Windows.Installer.3.1">
      <Visible>False</Visible>
      <ProductName>Windows Installer 3.1</ProductName>
      <Install>true</Install>
    </BootstrapperPackage>
  </ItemGroup>
  <ItemGroup />
  <Import Project="$(MSBuildBinPath)\Microsoft.CSharp.targets" />
  <!-- To modify your build process, add your task inside one of the targets below and uncomment it. 
       Other similar extension points exist, see Microsoft.Common.targets.
  <Target Name="BeforeBuild">
  </Target>
  <Target Name="AfterBuild">
  </Target>
  -->
</Project><|MERGE_RESOLUTION|>--- conflicted
+++ resolved
@@ -1,560 +1,557 @@
-﻿<?xml version="1.0" encoding="utf-8"?>
-<Project DefaultTargets="Build" xmlns="http://schemas.microsoft.com/developer/msbuild/2003" ToolsVersion="4.0">
-  <PropertyGroup>
-    <Configuration Condition=" '$(Configuration)' == '' ">Debug</Configuration>
-    <Platform Condition=" '$(Platform)' == '' ">AnyCPU</Platform>
-    <ProductVersion>9.0.30729</ProductVersion>
-    <SchemaVersion>2.0</SchemaVersion>
-    <ProjectGuid>{DA4F02E3-0B5E-42CD-B8D9-5583FA51D66E}</ProjectGuid>
-    <OutputType>Library</OutputType>
-    <AppDesignerFolder>Properties</AppDesignerFolder>
-    <RootNamespace>NAudio</RootNamespace>
-    <AssemblyName>NAudio</AssemblyName>
-    <SccProjectName>
-    </SccProjectName>
-    <SccLocalPath>
-    </SccLocalPath>
-    <SccAuxPath>
-    </SccAuxPath>
-    <SccProvider>
-    </SccProvider>
-    <FileUpgradeFlags>
-    </FileUpgradeFlags>
-    <UpgradeBackupLocation>
-    </UpgradeBackupLocation>
-    <OldToolsVersion>3.5</OldToolsVersion>
-    <TargetFrameworkVersion>v3.5</TargetFrameworkVersion>
-    <PublishUrl>publish\</PublishUrl>
-    <Install>true</Install>
-    <InstallFrom>Disk</InstallFrom>
-    <UpdateEnabled>false</UpdateEnabled>
-    <UpdateMode>Foreground</UpdateMode>
-    <UpdateInterval>7</UpdateInterval>
-    <UpdateIntervalUnits>Days</UpdateIntervalUnits>
-    <UpdatePeriodically>false</UpdatePeriodically>
-    <UpdateRequired>false</UpdateRequired>
-    <MapFileExtensions>true</MapFileExtensions>
-    <ApplicationRevision>0</ApplicationRevision>
-    <ApplicationVersion>1.0.0.%2a</ApplicationVersion>
-    <IsWebBootstrapper>false</IsWebBootstrapper>
-    <UseApplicationTrust>false</UseApplicationTrust>
-    <BootstrapperEnabled>true</BootstrapperEnabled>
-    <TargetFrameworkProfile>Client</TargetFrameworkProfile>
-  </PropertyGroup>
-  <PropertyGroup Condition=" '$(Configuration)|$(Platform)' == 'Debug|AnyCPU' ">
-    <DebugSymbols>true</DebugSymbols>
-    <DebugType>full</DebugType>
-    <Optimize>false</Optimize>
-    <OutputPath>bin\Debug\</OutputPath>
-    <DefineConstants>DEBUG;TRACE</DefineConstants>
-    <ErrorReport>prompt</ErrorReport>
-    <WarningLevel>4</WarningLevel>
-    <AllowUnsafeBlocks>true</AllowUnsafeBlocks>
-    <DocumentationFile>bin\Debug\NAudio.XML</DocumentationFile>
-    <PlatformTarget>AnyCPU</PlatformTarget>
-    <CodeAnalysisRuleSet>NAudio.ruleset</CodeAnalysisRuleSet>
-  </PropertyGroup>
-  <PropertyGroup Condition=" '$(Configuration)|$(Platform)' == 'Release|AnyCPU' ">
-    <DebugType>pdbonly</DebugType>
-    <Optimize>true</Optimize>
-    <OutputPath>bin\Release\</OutputPath>
-    <DefineConstants>TRACE</DefineConstants>
-    <ErrorReport>prompt</ErrorReport>
-    <WarningLevel>4</WarningLevel>
-    <AllowUnsafeBlocks>true</AllowUnsafeBlocks>
-    <PlatformTarget>AnyCPU</PlatformTarget>
-    <CodeAnalysisRuleSet>AllRules.ruleset</CodeAnalysisRuleSet>
-    <DocumentationFile>bin\Release\NAudio.XML</DocumentationFile>
-  </PropertyGroup>
-  <ItemGroup>
-    <Reference Include="System" />
-    <Reference Include="System.Data" />
-    <Reference Include="System.Drawing" />
-    <Reference Include="System.Windows.Forms" />
-    <Reference Include="System.Xml" />
-  </ItemGroup>
-  <ItemGroup>
-    <Compile Include="Codecs\ALawDecoder.cs" />
-    <Compile Include="Codecs\ALawEncoder.cs" />
-    <Compile Include="Codecs\G722Codec.cs" />
-    <Compile Include="Codecs\MuLawDecoder.cs" />
-    <Compile Include="Codecs\MuLawEncoder.cs" />
-    <Compile Include="CoreAudioApi\AudioCaptureClient.cs" />
-    <Compile Include="CoreAudioApi\AudioClient.cs" />
-    <Compile Include="CoreAudioApi\AudioClientBufferFlags.cs" />
-    <Compile Include="CoreAudioApi\AudioClientProperties.cs" />
-    <Compile Include="CoreAudioApi\AudioClientShareMode.cs" />
-    <Compile Include="CoreAudioApi\AudioClientStreamFlags.cs" />
-    <Compile Include="CoreAudioApi\AudioClientStreamOptions.cs" />
-    <Compile Include="CoreAudioApi\AudioClockClient.cs" />
-    <Compile Include="CoreAudioApi\AudioEndpointVolumeCallback.cs" />
-    <Compile Include="CoreAudioApi\AudioEndpointVolumeChannel.cs" />
-    <Compile Include="CoreAudioApi\AudioEndpointVolumeChannels.cs" />
-    <Compile Include="CoreAudioApi\AudioEndpointVolumeNotificationDelegate.cs" />
-    <Compile Include="CoreAudioApi\AudioEndpointVolumeStepInformation.cs" />
-    <Compile Include="CoreAudioApi\AudioEndpointVolumeVolumeRange.cs" />
-    <Compile Include="CoreAudioApi\AudioMeterInformationChannels.cs" />
-    <Compile Include="CoreAudioApi\AudioRenderClient.cs" />
-    <Compile Include="CoreAudioApi\AudioSessionControl.cs" />
-    <Compile Include="CoreAudioApi\AudioSessionEventsCallback.cs" />
-    <Compile Include="CoreAudioApi\AudioSessionManager.cs" />
-    <Compile Include="CoreAudioApi\AudioSessionNotification.cs" />
-    <Compile Include="CoreAudioApi\AudioStreamCategory.cs" />
-    <Compile Include="CoreAudioApi\AudioStreamVolume.cs" />
-    <Compile Include="CoreAudioApi\AudioVolumeNotificationData.cs" />
-    <Compile Include="CoreAudioApi\Interfaces\AudioVolumeNotificationDataStruct.cs" />
-    <Compile Include="CoreAudioApi\Interfaces\ErrorCodes.cs" />
-    <Compile Include="CoreAudioApi\Interfaces\IAudioCaptureClient.cs" />
-    <Compile Include="CoreAudioApi\Interfaces\IAudioClock2.cs" />
-    <Compile Include="CoreAudioApi\Interfaces\IAudioEndpointVolumeCallback.cs" />
-    <Compile Include="CoreAudioApi\Interfaces\IAudioRenderClient.cs" />
-    <Compile Include="CoreAudioApi\Interfaces\IAudioSessionControl.cs" />
-    <Compile Include="CoreAudioApi\Interfaces\IAudioSessionEnumerator.cs" />
-    <Compile Include="CoreAudioApi\Interfaces\IAudioSessionEvents.cs" />
-    <Compile Include="CoreAudioApi\Interfaces\IAudioSessionEventsHandler.cs" />
-    <Compile Include="CoreAudioApi\Interfaces\IAudioSessionManager.cs" />
-<<<<<<< HEAD
-    <Compile Include="CoreAudioApi\Interfaces\IAudioStreamVolume.cs" />
-=======
-    <Compile Include="CoreAudioApi\Interfaces\IAudioSessionNotification.cs" />
->>>>>>> 78da5f53
-    <Compile Include="CoreAudioApi\Interfaces\ISimpleAudioVolume.cs" />
-    <Compile Include="CoreAudioApi\MMDeviceCollection.cs" />
-    <Compile Include="CoreAudioApi\PropertyKeys.cs" />
-    <Compile Include="CoreAudioApi\SessionCollection.cs" />
-    <Compile Include="CoreAudioApi\SimpleAudioVolume.cs" />
-    <Compile Include="Dsp\EnvelopeGenerator.cs" />
-    <Compile Include="Dsp\WdlResampler.cs" />
-    <Compile Include="FileFormats\Wav\WaveFileChunkReader.cs" />
-    <Compile Include="MediaFoundation\AudioSubtypes.cs" />
-    <Compile Include="MediaFoundation\IMFReadWriteClassFactory.cs" />
-    <Compile Include="MediaFoundation\MediaFoundationErrors.cs" />
-    <Compile Include="MediaFoundation\MediaTypes.cs" />
-    <Compile Include="Utils\ChunkIdentifier.cs" />
-    <Compile Include="Utils\FieldDescriptionAttribute.cs" />
-    <Compile Include="MediaFoundation\IMFActivate.cs" />
-    <Compile Include="MediaFoundation\IMFCollection.cs" />
-    <Compile Include="MediaFoundation\IMFMediaEvent.cs" />
-    <Compile Include="MediaFoundation\IMFSinkWriter.cs" />
-    <Compile Include="MediaFoundation\IMFTransform.cs" />
-    <Compile Include="MediaFoundation\MediaEventType.cs" />
-    <Compile Include="MediaFoundation\MediaFoundationAttributes.cs" />
-    <Compile Include="MediaFoundation\MediaFoundationHelpers.cs" />
-    <Compile Include="MediaFoundation\MediaFoundationInterop.cs" />
-    <Compile Include="MediaFoundation\IMFAttributes.cs" />
-    <Compile Include="MediaFoundation\IMFByteStream.cs" />
-    <Compile Include="MediaFoundation\IMFMediaBuffer.cs" />
-    <Compile Include="MediaFoundation\IMFMediaType.cs" />
-    <Compile Include="MediaFoundation\IMFSample.cs" />
-    <Compile Include="MediaFoundation\IMFSourceReader.cs" />
-    <Compile Include="MediaFoundation\MediaFoundationTransformCategories.cs" />
-    <Compile Include="MediaFoundation\MFT_INPUT_STREAM_INFO.cs" />
-    <Compile Include="MediaFoundation\MFT_OUTPUT_DATA_BUFFER.cs" />
-    <Compile Include="MediaFoundation\MFT_OUTPUT_STREAM_INFO.cs" />
-    <Compile Include="MediaFoundation\MFT_MESSAGE_TYPE.cs" />
-    <Compile Include="MediaFoundation\MFT_REGISTER_TYPE_INFO.cs" />
-    <Compile Include="MediaFoundation\MF_SINK_WRITER_STATISTICS.cs" />
-    <Compile Include="MediaFoundation\_MFT_ENUM_FLAG.cs" />
-    <Compile Include="MediaFoundation\_MFT_INPUT_STATUS_FLAGS.cs" />
-    <Compile Include="MediaFoundation\_MFT_INPUT_STREAM_INFO_FLAGS.cs" />
-    <Compile Include="MediaFoundation\_MFT_OUTPUT_DATA_BUFFER_FLAGS.cs" />
-    <Compile Include="MediaFoundation\_MFT_OUTPUT_STATUS_FLAGS.cs" />
-    <Compile Include="MediaFoundation\_MFT_OUTPUT_STREAM_INFO_FLAGS.cs" />
-    <Compile Include="MediaFoundation\_MFT_PROCESS_OUTPUT_FLAGS.cs" />
-    <Compile Include="MediaFoundation\_MFT_PROCESS_OUTPUT_STATUS.cs" />
-    <Compile Include="MediaFoundation\_MFT_SET_TYPE_FLAGS.cs" />
-    <Compile Include="Midi\MidiInMessageEventArgs.cs" />
-    <Compile Include="Utils\ByteArrayExtensions.cs" />
-    <Compile Include="Utils\FieldDescriptionHelper.cs" />
-    <Compile Include="Utils\WavePositionExtensions.cs" />
-    <Compile Include="Utils\IEEE.cs" />
-    <Compile Include="Utils\NativeMethods.cs" />
-    <Compile Include="Wave\Asio\AsioDriverCapability.cs" />
-    <Compile Include="Wave\Asio\AsioSampleType.cs" />
-    <Compile Include="Wave\Compression\AcmDriverAddFlags.cs" />
-    <Compile Include="Wave\SampleProviders\AdsrSampleProvider.cs" />
-    <Compile Include="Wave\SampleProviders\FadeInOutSampleProvider.cs" />
-    <Compile Include="Wave\SampleProviders\MultiplexingSampleProvider.cs" />
-    <Compile Include="Wave\SampleProviders\OffsetSampleProvider.cs" />
-    <Compile Include="Wave\SampleProviders\Pcm32BitToSampleProvider.cs" />
-    <Compile Include="Wave\SampleProviders\SampleProviderConverters.cs" />
-    <Compile Include="Wave\SampleProviders\SampleToWaveProvider16.cs" />
-    <Compile Include="Wave\SampleProviders\SampleToWaveProvider24.cs" />
-    <Compile Include="Wave\SampleProviders\SignalGenerator.cs" />
-    <Compile Include="Wave\SampleProviders\WaveToSampleProvider64.cs" />
-    <Compile Include="Wave\SampleProviders\WdlResamplingSampleProvider.cs" />
-    <Compile Include="Wave\WaveExtensionMethods.cs" />
-    <Compile Include="Wave\WaveInputs\WaveInEvent.cs" />
-    <Compile Include="Wave\WaveInputs\WasapiCapture.cs" />
-    <Compile Include="Dmo\AudioMediaSubtypes.cs" />
-    <Compile Include="Dmo\DmoDescriptor.cs" />
-    <Compile Include="Dmo\DmoEnumerator.cs" />
-    <Compile Include="Dmo\DmoEnumFlags.cs" />
-    <Compile Include="Dmo\DmoGuids.cs" />
-    <Compile Include="Dmo\DmoHResults.cs" />
-    <Compile Include="Dmo\DmoInterop.cs" />
-    <Compile Include="Dmo\DmoPartialMediaType.cs" />
-    <Compile Include="Dmo\IMediaParamInfo.cs" />
-    <Compile Include="Dmo\IWMResamplerProps.cs" />
-    <Compile Include="Dmo\MediaBuffer.cs" />
-    <Compile Include="Dmo\MediaObject.cs" />
-    <Compile Include="Dmo\MediaObjectSizeInfo.cs" />
-    <Compile Include="Dmo\MediaParamInfo.cs" />
-    <Compile Include="Dmo\MediaTypes.cs" />
-    <Compile Include="Dmo\WindowsMediaMp3Decoder.cs" />
-    <Compile Include="Dsp\BiQuadFilter.cs" />
-    <Compile Include="Dsp\Complex.cs" />
-    <Compile Include="Dsp\EnvelopeDetector.cs" />
-    <Compile Include="Dsp\FastFourierTransform.cs" />
-    <Compile Include="Dsp\ImpulseResponseConvolution.cs" />
-    <Compile Include="Dsp\SimpleCompressor.cs" />
-    <Compile Include="Dsp\SimpleGate.cs" />
-    <Compile Include="FileFormats\Map\CakewalkDrumMapping.cs" />
-    <Compile Include="FileFormats\Map\CakewalkMapFile.cs" />
-    <Compile Include="FileFormats\Map\MapBlockHeader.cs" />
-    <Compile Include="FileFormats\Mp3\ChannelMode.cs" />
-    <Compile Include="FileFormats\Mp3\DmoMp3FrameDecompressor.cs" />
-    <Compile Include="FileFormats\Mp3\Id3v2Tag.cs" />
-    <Compile Include="FileFormats\Mp3\IMp3FrameDecompressor.cs" />
-    <Compile Include="FileFormats\Mp3\Mp3Frame.cs" />
-    <Compile Include="FileFormats\Mp3\Mp3FrameDecompressor.cs" />
-    <Compile Include="FileFormats\Mp3\MpegLayer.cs" />
-    <Compile Include="FileFormats\Mp3\MpegVersion.cs" />
-    <Compile Include="FileFormats\Mp3\XingHeader.cs" />
-    <Compile Include="FileFormats\Sfz\SfzFileReader.cs" />
-    <Compile Include="FileFormats\SoundFont\Generator.cs" />
-    <Compile Include="FileFormats\SoundFont\GeneratorBuilder.cs" />
-    <Compile Include="FileFormats\SoundFont\GeneratorEnum.cs" />
-    <Compile Include="FileFormats\SoundFont\InfoChunk.cs" />
-    <Compile Include="FileFormats\SoundFont\Instrument.cs" />
-    <Compile Include="FileFormats\SoundFont\InstrumentBuilder.cs" />
-    <Compile Include="FileFormats\SoundFont\Modulator.cs" />
-    <Compile Include="FileFormats\SoundFont\ModulatorBuilder.cs" />
-    <Compile Include="FileFormats\SoundFont\ModulatorType.cs" />
-    <Compile Include="FileFormats\SoundFont\Preset.cs" />
-    <Compile Include="FileFormats\SoundFont\PresetBuilder.cs" />
-    <Compile Include="FileFormats\SoundFont\PresetsChunk.cs" />
-    <Compile Include="FileFormats\SoundFont\RiffChunk.cs" />
-    <Compile Include="FileFormats\SoundFont\SampleDataChunk.cs" />
-    <Compile Include="FileFormats\SoundFont\SampleHeader.cs" />
-    <Compile Include="FileFormats\SoundFont\SampleHeaderBuilder.cs" />
-    <Compile Include="FileFormats\SoundFont\SampleMode.cs" />
-    <Compile Include="FileFormats\SoundFont\SFSampleLink.cs" />
-    <Compile Include="FileFormats\SoundFont\SFVersion.cs" />
-    <Compile Include="FileFormats\SoundFont\SFVersionBuilder.cs" />
-    <Compile Include="FileFormats\SoundFont\SoundFont.cs" />
-    <Compile Include="FileFormats\SoundFont\StructureBuilder.cs" />
-    <Compile Include="FileFormats\SoundFont\Zone.cs" />
-    <Compile Include="FileFormats\SoundFont\ZoneBuilder.cs" />
-    <Compile Include="Gui\Fader.cs">
-      <SubType>Component</SubType>
-    </Compile>
-    <Compile Include="Gui\PanSlider.cs">
-      <SubType>UserControl</SubType>
-    </Compile>
-    <Compile Include="Gui\Pot.cs">
-      <SubType>UserControl</SubType>
-    </Compile>
-    <Compile Include="Gui\Pot.designer.cs">
-      <DependentUpon>Pot.cs</DependentUpon>
-    </Compile>
-    <Compile Include="Gui\VolumeMeter.cs">
-      <SubType>Component</SubType>
-    </Compile>
-    <Compile Include="Gui\VolumeMeter.Designer.cs">
-      <DependentUpon>VolumeMeter.cs</DependentUpon>
-    </Compile>
-    <Compile Include="Gui\VolumeSlider.cs">
-      <SubType>UserControl</SubType>
-    </Compile>
-    <Compile Include="Gui\WaveformPainter.cs">
-      <SubType>Component</SubType>
-    </Compile>
-    <Compile Include="Gui\WaveformPainter.Designer.cs">
-      <DependentUpon>WaveformPainter.cs</DependentUpon>
-    </Compile>
-    <Compile Include="Gui\WaveViewer.cs">
-      <SubType>UserControl</SubType>
-    </Compile>
-    <Compile Include="Midi\ChannelAfterTouchEvent.cs" />
-    <Compile Include="Midi\ControlChangeEvent.cs" />
-    <Compile Include="Midi\KeySignatureEvent.cs" />
-    <Compile Include="Midi\MetaEvent.cs" />
-    <Compile Include="Midi\MetaEventType.cs" />
-    <Compile Include="Midi\MidiCommandCode.cs" />
-    <Compile Include="Midi\MidiController.cs" />
-    <Compile Include="Midi\MidiEvent.cs" />
-    <Compile Include="Midi\MidiEventCollection.cs" />
-    <Compile Include="Midi\MidiEventComparer.cs" />
-    <Compile Include="Midi\MidiFile.cs" />
-    <Compile Include="Midi\MidiIn.cs" />
-    <Compile Include="Midi\MidiInCapabilities.cs" />
-    <Compile Include="Midi\MidiInterop.cs" />
-    <Compile Include="Midi\MidiMessage.cs" />
-    <Compile Include="Midi\MidiOut.cs" />
-    <Compile Include="Midi\MidiOutCapabilities.cs" />
-    <Compile Include="Midi\MidiOutTechnology.cs" />
-    <Compile Include="Midi\NoteEvent.cs" />
-    <Compile Include="Midi\NoteOnEvent.cs" />
-    <Compile Include="Midi\PatchChangeEvent.cs" />
-    <Compile Include="Midi\PitchWheelChangeEvent.cs" />
-    <Compile Include="Midi\SequencerSpecificEvent.cs" />
-    <Compile Include="Midi\SmpteOffsetEvent.cs" />
-    <Compile Include="Midi\SysexEvent.cs" />
-    <Compile Include="Midi\TempoEvent.cs" />
-    <Compile Include="Midi\TextEvent.cs" />
-    <Compile Include="Midi\TimeSignatureEvent.cs" />
-    <Compile Include="Midi\TrackSequenceNumberEvent.cs" />
-    <Compile Include="Mixer\BooleanMixerControl.cs" />
-    <Compile Include="Mixer\CustomMixerControl.cs" />
-    <Compile Include="Mixer\ListTextMixerControl.cs" />
-    <Compile Include="Mixer\Mixer.cs" />
-    <Compile Include="Mixer\MixerControl.cs" />
-    <Compile Include="Mixer\MixerControlType.cs" />
-    <Compile Include="Mixer\MixerLine.cs" />
-    <Compile Include="Mixer\MixerFlags.cs" />
-    <Compile Include="Mixer\MixerInterop.cs" />
-    <Compile Include="Mixer\MixerLineComponentType.cs" />
-    <Compile Include="Mixer\SignedMixerControl.cs" />
-    <Compile Include="Mixer\UnsignedMixerControl.cs" />
-    <Compile Include="Properties\AssemblyInfo.cs" />
-    <Compile Include="Utils\BufferHelpers.cs" />
-    <Compile Include="Utils\ByteEncoding.cs" />
-    <Compile Include="Utils\CircularBuffer.cs" />
-    <Compile Include="Utils\Decibels.cs" />
-    <Compile Include="Utils\HResult.cs" />
-    <Compile Include="Utils\IgnoreDisposeStream.cs" />
-    <Compile Include="Utils\MergeSort.cs" />
-    <Compile Include="Utils\ProgressLog.cs">
-      <SubType>UserControl</SubType>
-    </Compile>
-    <Compile Include="Utils\ProgressLog.designer.cs">
-      <DependentUpon>ProgressLog.cs</DependentUpon>
-    </Compile>
-    <Compile Include="CoreAudioApi\AudioEndpointVolume.cs" />
-    <Compile Include="CoreAudioApi\AudioMeterInformation.cs" />
-    <Compile Include="CoreAudioApi\DeviceState.cs" />
-    <Compile Include="CoreAudioApi\EEndpointHardwareSupport.cs" />
-    <Compile Include="CoreAudioApi\Interfaces\Blob.cs" />
-    <Compile Include="CoreAudioApi\Interfaces\ClsCtx.cs" />
-    <Compile Include="CoreAudioApi\DataFlow.cs" />
-    <Compile Include="CoreAudioApi\Interfaces\IAudioClient.cs" />
-    <Compile Include="CoreAudioApi\Interfaces\IAudioEndpointVolume.cs" />
-    <Compile Include="CoreAudioApi\Interfaces\IAudioMeterInformation.cs" />
-    <Compile Include="CoreAudioApi\Interfaces\IMMDevice.cs" />
-    <Compile Include="CoreAudioApi\Interfaces\IMMDeviceCollection.cs" />
-    <Compile Include="CoreAudioApi\Interfaces\IMMDeviceEnumerator.cs" />
-    <Compile Include="CoreAudioApi\Interfaces\IMMEndpoint.cs" />
-    <Compile Include="CoreAudioApi\Interfaces\IMMNotificationClient.cs" />
-    <Compile Include="CoreAudioApi\Interfaces\IPropertyStore.cs" />
-    <Compile Include="CoreAudioApi\Interfaces\MMDeviceEnumeratorComObject.cs" />
-    <Compile Include="CoreAudioApi\Interfaces\StorageAccessMode.cs" />
-    <Compile Include="CoreAudioApi\PropertyKey.cs" />
-    <Compile Include="CoreAudioApi\PropVariant.cs" />
-    <Compile Include="CoreAudioApi\Role.cs" />
-    <Compile Include="CoreAudioApi\MMDevice.cs" />
-    <Compile Include="CoreAudioApi\MMDeviceEnumerator.cs" />
-    <Compile Include="CoreAudioApi\PropertyStore.cs" />
-    <Compile Include="CoreAudioApi\PropertyStoreProperty.cs" />
-    <Compile Include="Wave\Asio\ASIODriver.cs" />
-    <Compile Include="Wave\Asio\ASIODriverExt.cs" />
-    <Compile Include="Wave\Asio\ASIOSampleConvertor.cs" />
-    <Compile Include="Wave\Asio\ASIOStructures.cs" />
-    <Compile Include="Wave\Compression\AcmDriver.cs" />
-    <Compile Include="Wave\Compression\AcmDriverDetails.cs" />
-    <Compile Include="Wave\Compression\AcmDriverDetailsSupportFlags.cs" />
-    <Compile Include="Wave\Compression\AcmDriverEnumFlags.cs" />
-    <Compile Include="Wave\Compression\AcmFormat.cs" />
-    <Compile Include="Wave\Compression\AcmFormatChoose.cs" />
-    <Compile Include="Wave\Compression\AcmFormatChooseStyleFlags.cs" />
-    <Compile Include="Wave\Compression\AcmFormatDetails.cs" />
-    <Compile Include="Wave\Compression\AcmFormatEnumFlags.cs" />
-    <Compile Include="Wave\Compression\AcmFormatSuggestFlags.cs" />
-    <Compile Include="Wave\Compression\AcmFormatTag.cs" />
-    <Compile Include="Wave\Compression\AcmFormatTagDetails.cs" />
-    <Compile Include="Wave\Compression\AcmInterop.cs" />
-    <Compile Include="Wave\Compression\AcmMetrics.cs" />
-    <Compile Include="Wave\Compression\AcmStream.cs" />
-    <Compile Include="Wave\Compression\AcmStreamConvertFlags.cs" />
-    <Compile Include="Wave\Compression\AcmStreamHeader.cs" />
-    <Compile Include="Wave\Compression\AcmStreamHeaderStatusFlags.cs" />
-    <Compile Include="Wave\Compression\AcmStreamHeaderStruct.cs" />
-    <Compile Include="Wave\Compression\AcmStreamOpenFlags.cs" />
-    <Compile Include="Wave\Compression\AcmStreamSizeFlags.cs" />
-    <Compile Include="Wave\Compression\WaveFilter.cs" />
-    <Compile Include="Wave\MmeInterop\Manufacturers.cs" />
-    <Compile Include="Wave\MmeInterop\MmException.cs" />
-    <Compile Include="Wave\MmeInterop\MmResult.cs" />
-    <Compile Include="Wave\MmeInterop\MmTime.cs" />
-    <Compile Include="Wave\MmeInterop\WaveHeader.cs" />
-    <Compile Include="Wave\MmeInterop\WaveHeaderFlags.cs" />
-    <Compile Include="Wave\WaveInputs\WasapiLoopbackCapture.cs" />
-    <Compile Include="Wave\WaveInputs\WaveIn.cs" />
-    <Compile Include="Wave\MmeInterop\WaveInCapabilities.cs" />
-    <Compile Include="Wave\MmeInterop\WaveInEventArgs.cs" />
-    <Compile Include="Wave\MmeInterop\WaveInterop.cs" />
-    <Compile Include="Wave\MmeInterop\WaveOutCapabilities.cs" />
-    <Compile Include="Wave\MmeInterop\WaveOutSupport.cs" />
-    <Compile Include="Wave\MmeInterop\WaveWindow.cs">
-      <SubType>Form</SubType>
-    </Compile>
-    <Compile Include="Wave\SampleChunkConverters\ISampleChunkConverter.cs" />
-    <Compile Include="Wave\SampleChunkConverters\Mono16SampleChunkConverter.cs" />
-    <Compile Include="Wave\SampleChunkConverters\Mono24SampleChunkConverter.cs" />
-    <Compile Include="Wave\SampleChunkConverters\Mono8SampleChunkConverter.cs" />
-    <Compile Include="Wave\SampleChunkConverters\MonoFloatSampleChunkConverter.cs" />
-    <Compile Include="Wave\SampleChunkConverters\Stereo16SampleChunkConverter.cs" />
-    <Compile Include="Wave\SampleChunkConverters\Stereo24SampleChunkConverter.cs" />
-    <Compile Include="Wave\SampleChunkConverters\Stereo8SampleChunkConverter.cs" />
-    <Compile Include="Wave\SampleChunkConverters\StereoFloatSampleChunkConverter.cs" />
-    <Compile Include="Wave\SampleProviders\MixingSampleProvider.cs" />
-    <Compile Include="Wave\SampleProviders\PanningSampleProvider.cs" />
-    <Compile Include="Wave\WaveFormats\Gsm610WaveFormat.cs" />
-    <Compile Include="Wave\WaveFormats\ImaAdpcmWaveFormat.cs" />
-    <Compile Include="Wave\WaveFormats\Mp3WaveFormat.cs" />
-    <Compile Include="Wave\WaveFormats\OggWaveFormat.cs" />
-    <Compile Include="Wave\WaveFormats\TrueSpeechWaveFormat.cs" />
-    <Compile Include="Wave\WaveFormats\WaveFormat.cs" />
-    <Compile Include="Wave\WaveFormats\AdpcmWaveFormat.cs" />
-    <Compile Include="Wave\WaveFormats\WaveFormatCustomMarshaler.cs" />
-    <Compile Include="Wave\WaveFormats\WaveFormatEncoding.cs" />
-    <Compile Include="Wave\WaveFormats\WaveFormatExtensible.cs" />
-    <Compile Include="Wave\WaveFormats\WaveFormatExtraData.cs" />
-    <Compile Include="Wave\WaveFormats\WmaWaveFormat.cs" />
-    <Compile Include="Wave\WaveInputs\IWaveIn.cs" />
-    <Compile Include="Wave\WaveOutputs\AiffFileWriter.cs" />
-    <Compile Include="Wave\WaveOutputs\AsioAudioAvailableEventArgs.cs" />
-    <Compile Include="Wave\WaveOutputs\AsioOut.cs" />
-    <Compile Include="Wave\WaveOutputs\CueWaveFileWriter.cs" />
-    <Compile Include="Wave\WaveOutputs\MediaFoundationEncoder.cs" />
-    <Compile Include="MediaFoundation\MediaType.cs" />
-    <Compile Include="Wave\WaveOutputs\StoppedEventArgs.cs" />
-    <Compile Include="Wave\WaveOutputs\IWaveBuffer.cs" />
-    <Compile Include="Wave\WaveOutputs\IWavePlayer.cs" />
-    <Compile Include="Wave\WaveOutputs\IWaveProvider.cs" />
-    <Compile Include="Wave\WaveOutputs\DirectSoundOut.cs" />
-    <Compile Include="Wave\WaveOutputs\IWaveProviderFloat.cs" />
-    <Compile Include="Wave\WaveOutputs\PlaybackState.cs" />
-    <Compile Include="Wave\WaveOutputs\WasapiOut.cs" />
-    <Compile Include="Wave\WaveOutputs\WaveBuffer.cs" />
-    <Compile Include="Wave\MmeInterop\WaveCallbackInfo.cs" />
-    <Compile Include="Wave\MmeInterop\WaveCallbackStrategy.cs" />
-    <Compile Include="Wave\WaveOutputs\WaveFileWriter.cs" />
-    <Compile Include="Wave\WaveOutputs\WaveOut.cs" />
-    <Compile Include="Wave\WaveOutputs\WaveOutEvent.cs" />
-    <Compile Include="Wave\SampleProviders\MeteringSampleProvider.cs" />
-    <Compile Include="Wave\SampleProviders\NotifyingSampleProvider.cs" />
-    <Compile Include="Wave\SampleProviders\VolumeSampleProvider.cs" />
-    <Compile Include="Wave\SampleProviders\SampleProviderConverterBase.cs" />
-    <Compile Include="Wave\SampleProviders\SampleToWaveProvider.cs" />
-    <Compile Include="Wave\WaveProviders\BufferedWaveProvider.cs" />
-    <Compile Include="Wave\SampleProviders\MonoToStereoSampleProvider.cs" />
-    <Compile Include="Wave\WaveProviders\MediaFoundationResampler.cs" />
-    <Compile Include="MediaFoundation\MediaFoundationTransform.cs" />
-    <Compile Include="Wave\WaveProviders\MixingWaveProvider32.cs" />
-    <Compile Include="Wave\WaveProviders\MultiplexingWaveProvider.cs" />
-    <Compile Include="Wave\WaveProviders\StereoToMonoProvider16.cs" />
-    <Compile Include="Wave\WaveProviders\MonoToStereoProvider16.cs" />
-    <Compile Include="Wave\WaveProviders\VolumeWaveProvider16.cs" />
-    <Compile Include="Wave\WaveProviders\WaveFloatTo16Provider.cs" />
-    <Compile Include="Wave\WaveProviders\Wave16ToFloatProvider.cs" />
-    <Compile Include="Wave\WaveProviders\WaveInProvider.cs" />
-    <Compile Include="Wave\WaveProviders\WaveProvider16.cs" />
-    <Compile Include="Wave\WaveProviders\WaveProvider32.cs" />
-    <Compile Include="Wave\SampleProviders\WaveToSampleProvider.cs" />
-    <Compile Include="Wave\WaveProviders\WaveRecorder.cs" />
-    <Compile Include="Wave\WaveStreams\AiffFileReader.cs" />
-    <Compile Include="Wave\WaveStreams\AudioFileReader.cs" />
-    <Compile Include="Wave\WaveStreams\BlockAlignReductionStream.cs" />
-    <Compile Include="Wave\WaveStreams\CueList.cs" />
-    <Compile Include="Wave\WaveStreams\CueWaveFileReader.cs" />
-    <Compile Include="Wave\WaveStreams\ISampleNotifier.cs" />
-    <Compile Include="Wave\WaveStreams\MediaFoundationReader.cs" />
-    <Compile Include="Wave\WaveStreams\Mp3FileReader.cs" />
-    <Compile Include="Wave\SampleProviders\Pcm16BitToSampleProvider.cs" />
-    <Compile Include="Wave\SampleProviders\Pcm24BitToSampleProvider.cs" />
-    <Compile Include="Wave\SampleProviders\Pcm8BitToSampleProvider.cs" />
-    <Compile Include="Wave\WaveStreams\RawSourceWaveStream.cs" />
-    <Compile Include="Wave\WaveStreams\ResamplerDmoStream.cs" />
-    <Compile Include="Wave\WaveStreams\RiffChunk.cs" />
-    <Compile Include="Wave\WaveStreams\SimpleCompressorStream.cs" />
-    <Compile Include="Wave\WaveStreams\Wave32To16Stream.cs" />
-    <Compile Include="Wave\WaveStreams\WaveChannel32.cs" />
-    <Compile Include="Wave\SampleProviders\SampleChannel.cs" />
-    <Compile Include="Wave\WaveStreams\WaveFileReader.cs" />
-    <Compile Include="Wave\WaveStreams\WaveFormatConversionStream.cs" />
-    <Compile Include="Wave\WaveStreams\WaveInBuffer.cs" />
-    <Compile Include="Wave\WaveStreams\WaveMixerStream32.cs" />
-    <Compile Include="Wave\WaveStreams\WaveOffsetStream.cs" />
-    <Compile Include="Wave\WaveStreams\WaveOutBuffer.cs" />
-    <Compile Include="Wave\WaveStreams\WaveStream.cs" />
-    <Compile Include="Dmo\DmoInputDataBufferFlags.cs" />
-    <Compile Include="Dmo\DmoInputStatusFlags.cs" />
-    <Compile Include="Dmo\DmoMediaType.cs" />
-    <Compile Include="Dmo\DmoOutputDataBuffer.cs" />
-    <Compile Include="Dmo\DmoOutputDataBufferFlags.cs" />
-    <Compile Include="Dmo\DmoProcessOutputFlags.cs" />
-    <Compile Include="Dmo\DmoSetTypeFlags.cs" />
-    <Compile Include="Dmo\IEnumDmo.cs" />
-    <Compile Include="Dmo\IMediaBuffer.cs" />
-    <Compile Include="Dmo\IMediaObject.cs" />
-    <Compile Include="Dmo\InputStreamInfoFlags.cs" />
-    <Compile Include="Dmo\OutputStreamInfoFlags.cs" />
-    <Compile Include="Dmo\ResamplerMediaObject.cs" />
-  </ItemGroup>
-  <ItemGroup>
-    <EmbeddedResource Include="Gui\Fader.resx">
-      <DependentUpon>Fader.cs</DependentUpon>
-      <SubType>Designer</SubType>
-    </EmbeddedResource>
-    <EmbeddedResource Include="Gui\PanSlider.resx">
-      <DependentUpon>PanSlider.cs</DependentUpon>
-      <SubType>Designer</SubType>
-    </EmbeddedResource>
-    <EmbeddedResource Include="Gui\Pot.resx">
-      <DependentUpon>Pot.cs</DependentUpon>
-      <SubType>Designer</SubType>
-    </EmbeddedResource>
-    <EmbeddedResource Include="Gui\VolumeSlider.resx">
-      <DependentUpon>VolumeSlider.cs</DependentUpon>
-      <SubType>Designer</SubType>
-    </EmbeddedResource>
-    <EmbeddedResource Include="Gui\WaveViewer.resx">
-      <DependentUpon>WaveViewer.cs</DependentUpon>
-      <SubType>Designer</SubType>
-    </EmbeddedResource>
-    <EmbeddedResource Include="Utils\ProgressLog.resx">
-      <DependentUpon>ProgressLog.cs</DependentUpon>
-      <SubType>Designer</SubType>
-    </EmbeddedResource>
-  </ItemGroup>
-  <ItemGroup>
-    <Content Include="Changes.xml" />
-  </ItemGroup>
-  <ItemGroup>
-    <BootstrapperPackage Include="Microsoft.Net.Client.3.5">
-      <Visible>False</Visible>
-      <ProductName>.NET Framework 3.5 SP1 Client Profile</ProductName>
-      <Install>false</Install>
-    </BootstrapperPackage>
-    <BootstrapperPackage Include="Microsoft.Net.Framework.3.5.SP1">
-      <Visible>False</Visible>
-      <ProductName>.NET Framework 3.5 SP1</ProductName>
-      <Install>true</Install>
-    </BootstrapperPackage>
-    <BootstrapperPackage Include="Microsoft.Windows.Installer.3.1">
-      <Visible>False</Visible>
-      <ProductName>Windows Installer 3.1</ProductName>
-      <Install>true</Install>
-    </BootstrapperPackage>
-  </ItemGroup>
-  <ItemGroup />
-  <Import Project="$(MSBuildBinPath)\Microsoft.CSharp.targets" />
-  <!-- To modify your build process, add your task inside one of the targets below and uncomment it. 
-       Other similar extension points exist, see Microsoft.Common.targets.
-  <Target Name="BeforeBuild">
-  </Target>
-  <Target Name="AfterBuild">
-  </Target>
-  -->
+﻿<?xml version="1.0" encoding="utf-8"?>
+<Project DefaultTargets="Build" xmlns="http://schemas.microsoft.com/developer/msbuild/2003" ToolsVersion="4.0">
+  <PropertyGroup>
+    <Configuration Condition=" '$(Configuration)' == '' ">Debug</Configuration>
+    <Platform Condition=" '$(Platform)' == '' ">AnyCPU</Platform>
+    <ProductVersion>9.0.30729</ProductVersion>
+    <SchemaVersion>2.0</SchemaVersion>
+    <ProjectGuid>{DA4F02E3-0B5E-42CD-B8D9-5583FA51D66E}</ProjectGuid>
+    <OutputType>Library</OutputType>
+    <AppDesignerFolder>Properties</AppDesignerFolder>
+    <RootNamespace>NAudio</RootNamespace>
+    <AssemblyName>NAudio</AssemblyName>
+    <SccProjectName>
+    </SccProjectName>
+    <SccLocalPath>
+    </SccLocalPath>
+    <SccAuxPath>
+    </SccAuxPath>
+    <SccProvider>
+    </SccProvider>
+    <FileUpgradeFlags>
+    </FileUpgradeFlags>
+    <UpgradeBackupLocation>
+    </UpgradeBackupLocation>
+    <OldToolsVersion>3.5</OldToolsVersion>
+    <TargetFrameworkVersion>v3.5</TargetFrameworkVersion>
+    <PublishUrl>publish\</PublishUrl>
+    <Install>true</Install>
+    <InstallFrom>Disk</InstallFrom>
+    <UpdateEnabled>false</UpdateEnabled>
+    <UpdateMode>Foreground</UpdateMode>
+    <UpdateInterval>7</UpdateInterval>
+    <UpdateIntervalUnits>Days</UpdateIntervalUnits>
+    <UpdatePeriodically>false</UpdatePeriodically>
+    <UpdateRequired>false</UpdateRequired>
+    <MapFileExtensions>true</MapFileExtensions>
+    <ApplicationRevision>0</ApplicationRevision>
+    <ApplicationVersion>1.0.0.%2a</ApplicationVersion>
+    <IsWebBootstrapper>false</IsWebBootstrapper>
+    <UseApplicationTrust>false</UseApplicationTrust>
+    <BootstrapperEnabled>true</BootstrapperEnabled>
+    <TargetFrameworkProfile>Client</TargetFrameworkProfile>
+  </PropertyGroup>
+  <PropertyGroup Condition=" '$(Configuration)|$(Platform)' == 'Debug|AnyCPU' ">
+    <DebugSymbols>true</DebugSymbols>
+    <DebugType>full</DebugType>
+    <Optimize>false</Optimize>
+    <OutputPath>bin\Debug\</OutputPath>
+    <DefineConstants>DEBUG;TRACE</DefineConstants>
+    <ErrorReport>prompt</ErrorReport>
+    <WarningLevel>4</WarningLevel>
+    <AllowUnsafeBlocks>true</AllowUnsafeBlocks>
+    <DocumentationFile>bin\Debug\NAudio.XML</DocumentationFile>
+    <PlatformTarget>AnyCPU</PlatformTarget>
+    <CodeAnalysisRuleSet>NAudio.ruleset</CodeAnalysisRuleSet>
+  </PropertyGroup>
+  <PropertyGroup Condition=" '$(Configuration)|$(Platform)' == 'Release|AnyCPU' ">
+    <DebugType>pdbonly</DebugType>
+    <Optimize>true</Optimize>
+    <OutputPath>bin\Release\</OutputPath>
+    <DefineConstants>TRACE</DefineConstants>
+    <ErrorReport>prompt</ErrorReport>
+    <WarningLevel>4</WarningLevel>
+    <AllowUnsafeBlocks>true</AllowUnsafeBlocks>
+    <PlatformTarget>AnyCPU</PlatformTarget>
+    <CodeAnalysisRuleSet>AllRules.ruleset</CodeAnalysisRuleSet>
+    <DocumentationFile>bin\Release\NAudio.XML</DocumentationFile>
+  </PropertyGroup>
+  <ItemGroup>
+    <Reference Include="System" />
+    <Reference Include="System.Data" />
+    <Reference Include="System.Drawing" />
+    <Reference Include="System.Windows.Forms" />
+    <Reference Include="System.Xml" />
+  </ItemGroup>
+  <ItemGroup>
+    <Compile Include="Codecs\ALawDecoder.cs" />
+    <Compile Include="Codecs\ALawEncoder.cs" />
+    <Compile Include="Codecs\G722Codec.cs" />
+    <Compile Include="Codecs\MuLawDecoder.cs" />
+    <Compile Include="Codecs\MuLawEncoder.cs" />
+    <Compile Include="CoreAudioApi\AudioCaptureClient.cs" />
+    <Compile Include="CoreAudioApi\AudioClient.cs" />
+    <Compile Include="CoreAudioApi\AudioClientBufferFlags.cs" />
+    <Compile Include="CoreAudioApi\AudioClientProperties.cs" />
+    <Compile Include="CoreAudioApi\AudioClientShareMode.cs" />
+    <Compile Include="CoreAudioApi\AudioClientStreamFlags.cs" />
+    <Compile Include="CoreAudioApi\AudioClientStreamOptions.cs" />
+    <Compile Include="CoreAudioApi\AudioClockClient.cs" />
+    <Compile Include="CoreAudioApi\AudioEndpointVolumeCallback.cs" />
+    <Compile Include="CoreAudioApi\AudioEndpointVolumeChannel.cs" />
+    <Compile Include="CoreAudioApi\AudioEndpointVolumeChannels.cs" />
+    <Compile Include="CoreAudioApi\AudioEndpointVolumeNotificationDelegate.cs" />
+    <Compile Include="CoreAudioApi\AudioEndpointVolumeStepInformation.cs" />
+    <Compile Include="CoreAudioApi\AudioEndpointVolumeVolumeRange.cs" />
+    <Compile Include="CoreAudioApi\AudioMeterInformationChannels.cs" />
+    <Compile Include="CoreAudioApi\AudioRenderClient.cs" />
+    <Compile Include="CoreAudioApi\AudioSessionControl.cs" />
+    <Compile Include="CoreAudioApi\AudioSessionEventsCallback.cs" />
+    <Compile Include="CoreAudioApi\AudioSessionManager.cs" />
+    <Compile Include="CoreAudioApi\AudioSessionNotification.cs" />
+    <Compile Include="CoreAudioApi\AudioStreamCategory.cs" />
+    <Compile Include="CoreAudioApi\AudioStreamVolume.cs" />
+    <Compile Include="CoreAudioApi\AudioVolumeNotificationData.cs" />
+    <Compile Include="CoreAudioApi\Interfaces\AudioVolumeNotificationDataStruct.cs" />
+    <Compile Include="CoreAudioApi\Interfaces\ErrorCodes.cs" />
+    <Compile Include="CoreAudioApi\Interfaces\IAudioCaptureClient.cs" />
+    <Compile Include="CoreAudioApi\Interfaces\IAudioClock2.cs" />
+    <Compile Include="CoreAudioApi\Interfaces\IAudioEndpointVolumeCallback.cs" />
+    <Compile Include="CoreAudioApi\Interfaces\IAudioRenderClient.cs" />
+    <Compile Include="CoreAudioApi\Interfaces\IAudioSessionControl.cs" />
+    <Compile Include="CoreAudioApi\Interfaces\IAudioSessionEnumerator.cs" />
+    <Compile Include="CoreAudioApi\Interfaces\IAudioSessionEvents.cs" />
+    <Compile Include="CoreAudioApi\Interfaces\IAudioSessionEventsHandler.cs" />
+    <Compile Include="CoreAudioApi\Interfaces\IAudioSessionManager.cs" />
+    <Compile Include="CoreAudioApi\Interfaces\IAudioSessionNotification.cs" />
+    <Compile Include="CoreAudioApi\Interfaces\IAudioStreamVolume.cs" />
+    <Compile Include="CoreAudioApi\Interfaces\ISimpleAudioVolume.cs" />
+    <Compile Include="CoreAudioApi\MMDeviceCollection.cs" />
+    <Compile Include="CoreAudioApi\PropertyKeys.cs" />
+    <Compile Include="CoreAudioApi\SessionCollection.cs" />
+    <Compile Include="CoreAudioApi\SimpleAudioVolume.cs" />
+    <Compile Include="Dsp\EnvelopeGenerator.cs" />
+    <Compile Include="Dsp\WdlResampler.cs" />
+    <Compile Include="FileFormats\Wav\WaveFileChunkReader.cs" />
+    <Compile Include="MediaFoundation\AudioSubtypes.cs" />
+    <Compile Include="MediaFoundation\IMFReadWriteClassFactory.cs" />
+    <Compile Include="MediaFoundation\MediaFoundationErrors.cs" />
+    <Compile Include="MediaFoundation\MediaTypes.cs" />
+    <Compile Include="Utils\ChunkIdentifier.cs" />
+    <Compile Include="Utils\FieldDescriptionAttribute.cs" />
+    <Compile Include="MediaFoundation\IMFActivate.cs" />
+    <Compile Include="MediaFoundation\IMFCollection.cs" />
+    <Compile Include="MediaFoundation\IMFMediaEvent.cs" />
+    <Compile Include="MediaFoundation\IMFSinkWriter.cs" />
+    <Compile Include="MediaFoundation\IMFTransform.cs" />
+    <Compile Include="MediaFoundation\MediaEventType.cs" />
+    <Compile Include="MediaFoundation\MediaFoundationAttributes.cs" />
+    <Compile Include="MediaFoundation\MediaFoundationHelpers.cs" />
+    <Compile Include="MediaFoundation\MediaFoundationInterop.cs" />
+    <Compile Include="MediaFoundation\IMFAttributes.cs" />
+    <Compile Include="MediaFoundation\IMFByteStream.cs" />
+    <Compile Include="MediaFoundation\IMFMediaBuffer.cs" />
+    <Compile Include="MediaFoundation\IMFMediaType.cs" />
+    <Compile Include="MediaFoundation\IMFSample.cs" />
+    <Compile Include="MediaFoundation\IMFSourceReader.cs" />
+    <Compile Include="MediaFoundation\MediaFoundationTransformCategories.cs" />
+    <Compile Include="MediaFoundation\MFT_INPUT_STREAM_INFO.cs" />
+    <Compile Include="MediaFoundation\MFT_OUTPUT_DATA_BUFFER.cs" />
+    <Compile Include="MediaFoundation\MFT_OUTPUT_STREAM_INFO.cs" />
+    <Compile Include="MediaFoundation\MFT_MESSAGE_TYPE.cs" />
+    <Compile Include="MediaFoundation\MFT_REGISTER_TYPE_INFO.cs" />
+    <Compile Include="MediaFoundation\MF_SINK_WRITER_STATISTICS.cs" />
+    <Compile Include="MediaFoundation\_MFT_ENUM_FLAG.cs" />
+    <Compile Include="MediaFoundation\_MFT_INPUT_STATUS_FLAGS.cs" />
+    <Compile Include="MediaFoundation\_MFT_INPUT_STREAM_INFO_FLAGS.cs" />
+    <Compile Include="MediaFoundation\_MFT_OUTPUT_DATA_BUFFER_FLAGS.cs" />
+    <Compile Include="MediaFoundation\_MFT_OUTPUT_STATUS_FLAGS.cs" />
+    <Compile Include="MediaFoundation\_MFT_OUTPUT_STREAM_INFO_FLAGS.cs" />
+    <Compile Include="MediaFoundation\_MFT_PROCESS_OUTPUT_FLAGS.cs" />
+    <Compile Include="MediaFoundation\_MFT_PROCESS_OUTPUT_STATUS.cs" />
+    <Compile Include="MediaFoundation\_MFT_SET_TYPE_FLAGS.cs" />
+    <Compile Include="Midi\MidiInMessageEventArgs.cs" />
+    <Compile Include="Utils\ByteArrayExtensions.cs" />
+    <Compile Include="Utils\FieldDescriptionHelper.cs" />
+    <Compile Include="Utils\WavePositionExtensions.cs" />
+    <Compile Include="Utils\IEEE.cs" />
+    <Compile Include="Utils\NativeMethods.cs" />
+    <Compile Include="Wave\Asio\AsioDriverCapability.cs" />
+    <Compile Include="Wave\Asio\AsioSampleType.cs" />
+    <Compile Include="Wave\Compression\AcmDriverAddFlags.cs" />
+    <Compile Include="Wave\SampleProviders\AdsrSampleProvider.cs" />
+    <Compile Include="Wave\SampleProviders\FadeInOutSampleProvider.cs" />
+    <Compile Include="Wave\SampleProviders\MultiplexingSampleProvider.cs" />
+    <Compile Include="Wave\SampleProviders\OffsetSampleProvider.cs" />
+    <Compile Include="Wave\SampleProviders\Pcm32BitToSampleProvider.cs" />
+    <Compile Include="Wave\SampleProviders\SampleProviderConverters.cs" />
+    <Compile Include="Wave\SampleProviders\SampleToWaveProvider16.cs" />
+    <Compile Include="Wave\SampleProviders\SampleToWaveProvider24.cs" />
+    <Compile Include="Wave\SampleProviders\SignalGenerator.cs" />
+    <Compile Include="Wave\SampleProviders\WaveToSampleProvider64.cs" />
+    <Compile Include="Wave\SampleProviders\WdlResamplingSampleProvider.cs" />
+    <Compile Include="Wave\WaveExtensionMethods.cs" />
+    <Compile Include="Wave\WaveInputs\WaveInEvent.cs" />
+    <Compile Include="Wave\WaveInputs\WasapiCapture.cs" />
+    <Compile Include="Dmo\AudioMediaSubtypes.cs" />
+    <Compile Include="Dmo\DmoDescriptor.cs" />
+    <Compile Include="Dmo\DmoEnumerator.cs" />
+    <Compile Include="Dmo\DmoEnumFlags.cs" />
+    <Compile Include="Dmo\DmoGuids.cs" />
+    <Compile Include="Dmo\DmoHResults.cs" />
+    <Compile Include="Dmo\DmoInterop.cs" />
+    <Compile Include="Dmo\DmoPartialMediaType.cs" />
+    <Compile Include="Dmo\IMediaParamInfo.cs" />
+    <Compile Include="Dmo\IWMResamplerProps.cs" />
+    <Compile Include="Dmo\MediaBuffer.cs" />
+    <Compile Include="Dmo\MediaObject.cs" />
+    <Compile Include="Dmo\MediaObjectSizeInfo.cs" />
+    <Compile Include="Dmo\MediaParamInfo.cs" />
+    <Compile Include="Dmo\MediaTypes.cs" />
+    <Compile Include="Dmo\WindowsMediaMp3Decoder.cs" />
+    <Compile Include="Dsp\BiQuadFilter.cs" />
+    <Compile Include="Dsp\Complex.cs" />
+    <Compile Include="Dsp\EnvelopeDetector.cs" />
+    <Compile Include="Dsp\FastFourierTransform.cs" />
+    <Compile Include="Dsp\ImpulseResponseConvolution.cs" />
+    <Compile Include="Dsp\SimpleCompressor.cs" />
+    <Compile Include="Dsp\SimpleGate.cs" />
+    <Compile Include="FileFormats\Map\CakewalkDrumMapping.cs" />
+    <Compile Include="FileFormats\Map\CakewalkMapFile.cs" />
+    <Compile Include="FileFormats\Map\MapBlockHeader.cs" />
+    <Compile Include="FileFormats\Mp3\ChannelMode.cs" />
+    <Compile Include="FileFormats\Mp3\DmoMp3FrameDecompressor.cs" />
+    <Compile Include="FileFormats\Mp3\Id3v2Tag.cs" />
+    <Compile Include="FileFormats\Mp3\IMp3FrameDecompressor.cs" />
+    <Compile Include="FileFormats\Mp3\Mp3Frame.cs" />
+    <Compile Include="FileFormats\Mp3\Mp3FrameDecompressor.cs" />
+    <Compile Include="FileFormats\Mp3\MpegLayer.cs" />
+    <Compile Include="FileFormats\Mp3\MpegVersion.cs" />
+    <Compile Include="FileFormats\Mp3\XingHeader.cs" />
+    <Compile Include="FileFormats\Sfz\SfzFileReader.cs" />
+    <Compile Include="FileFormats\SoundFont\Generator.cs" />
+    <Compile Include="FileFormats\SoundFont\GeneratorBuilder.cs" />
+    <Compile Include="FileFormats\SoundFont\GeneratorEnum.cs" />
+    <Compile Include="FileFormats\SoundFont\InfoChunk.cs" />
+    <Compile Include="FileFormats\SoundFont\Instrument.cs" />
+    <Compile Include="FileFormats\SoundFont\InstrumentBuilder.cs" />
+    <Compile Include="FileFormats\SoundFont\Modulator.cs" />
+    <Compile Include="FileFormats\SoundFont\ModulatorBuilder.cs" />
+    <Compile Include="FileFormats\SoundFont\ModulatorType.cs" />
+    <Compile Include="FileFormats\SoundFont\Preset.cs" />
+    <Compile Include="FileFormats\SoundFont\PresetBuilder.cs" />
+    <Compile Include="FileFormats\SoundFont\PresetsChunk.cs" />
+    <Compile Include="FileFormats\SoundFont\RiffChunk.cs" />
+    <Compile Include="FileFormats\SoundFont\SampleDataChunk.cs" />
+    <Compile Include="FileFormats\SoundFont\SampleHeader.cs" />
+    <Compile Include="FileFormats\SoundFont\SampleHeaderBuilder.cs" />
+    <Compile Include="FileFormats\SoundFont\SampleMode.cs" />
+    <Compile Include="FileFormats\SoundFont\SFSampleLink.cs" />
+    <Compile Include="FileFormats\SoundFont\SFVersion.cs" />
+    <Compile Include="FileFormats\SoundFont\SFVersionBuilder.cs" />
+    <Compile Include="FileFormats\SoundFont\SoundFont.cs" />
+    <Compile Include="FileFormats\SoundFont\StructureBuilder.cs" />
+    <Compile Include="FileFormats\SoundFont\Zone.cs" />
+    <Compile Include="FileFormats\SoundFont\ZoneBuilder.cs" />
+    <Compile Include="Gui\Fader.cs">
+      <SubType>Component</SubType>
+    </Compile>
+    <Compile Include="Gui\PanSlider.cs">
+      <SubType>UserControl</SubType>
+    </Compile>
+    <Compile Include="Gui\Pot.cs">
+      <SubType>UserControl</SubType>
+    </Compile>
+    <Compile Include="Gui\Pot.designer.cs">
+      <DependentUpon>Pot.cs</DependentUpon>
+    </Compile>
+    <Compile Include="Gui\VolumeMeter.cs">
+      <SubType>Component</SubType>
+    </Compile>
+    <Compile Include="Gui\VolumeMeter.Designer.cs">
+      <DependentUpon>VolumeMeter.cs</DependentUpon>
+    </Compile>
+    <Compile Include="Gui\VolumeSlider.cs">
+      <SubType>UserControl</SubType>
+    </Compile>
+    <Compile Include="Gui\WaveformPainter.cs">
+      <SubType>Component</SubType>
+    </Compile>
+    <Compile Include="Gui\WaveformPainter.Designer.cs">
+      <DependentUpon>WaveformPainter.cs</DependentUpon>
+    </Compile>
+    <Compile Include="Gui\WaveViewer.cs">
+      <SubType>UserControl</SubType>
+    </Compile>
+    <Compile Include="Midi\ChannelAfterTouchEvent.cs" />
+    <Compile Include="Midi\ControlChangeEvent.cs" />
+    <Compile Include="Midi\KeySignatureEvent.cs" />
+    <Compile Include="Midi\MetaEvent.cs" />
+    <Compile Include="Midi\MetaEventType.cs" />
+    <Compile Include="Midi\MidiCommandCode.cs" />
+    <Compile Include="Midi\MidiController.cs" />
+    <Compile Include="Midi\MidiEvent.cs" />
+    <Compile Include="Midi\MidiEventCollection.cs" />
+    <Compile Include="Midi\MidiEventComparer.cs" />
+    <Compile Include="Midi\MidiFile.cs" />
+    <Compile Include="Midi\MidiIn.cs" />
+    <Compile Include="Midi\MidiInCapabilities.cs" />
+    <Compile Include="Midi\MidiInterop.cs" />
+    <Compile Include="Midi\MidiMessage.cs" />
+    <Compile Include="Midi\MidiOut.cs" />
+    <Compile Include="Midi\MidiOutCapabilities.cs" />
+    <Compile Include="Midi\MidiOutTechnology.cs" />
+    <Compile Include="Midi\NoteEvent.cs" />
+    <Compile Include="Midi\NoteOnEvent.cs" />
+    <Compile Include="Midi\PatchChangeEvent.cs" />
+    <Compile Include="Midi\PitchWheelChangeEvent.cs" />
+    <Compile Include="Midi\SequencerSpecificEvent.cs" />
+    <Compile Include="Midi\SmpteOffsetEvent.cs" />
+    <Compile Include="Midi\SysexEvent.cs" />
+    <Compile Include="Midi\TempoEvent.cs" />
+    <Compile Include="Midi\TextEvent.cs" />
+    <Compile Include="Midi\TimeSignatureEvent.cs" />
+    <Compile Include="Midi\TrackSequenceNumberEvent.cs" />
+    <Compile Include="Mixer\BooleanMixerControl.cs" />
+    <Compile Include="Mixer\CustomMixerControl.cs" />
+    <Compile Include="Mixer\ListTextMixerControl.cs" />
+    <Compile Include="Mixer\Mixer.cs" />
+    <Compile Include="Mixer\MixerControl.cs" />
+    <Compile Include="Mixer\MixerControlType.cs" />
+    <Compile Include="Mixer\MixerLine.cs" />
+    <Compile Include="Mixer\MixerFlags.cs" />
+    <Compile Include="Mixer\MixerInterop.cs" />
+    <Compile Include="Mixer\MixerLineComponentType.cs" />
+    <Compile Include="Mixer\SignedMixerControl.cs" />
+    <Compile Include="Mixer\UnsignedMixerControl.cs" />
+    <Compile Include="Properties\AssemblyInfo.cs" />
+    <Compile Include="Utils\BufferHelpers.cs" />
+    <Compile Include="Utils\ByteEncoding.cs" />
+    <Compile Include="Utils\CircularBuffer.cs" />
+    <Compile Include="Utils\Decibels.cs" />
+    <Compile Include="Utils\HResult.cs" />
+    <Compile Include="Utils\IgnoreDisposeStream.cs" />
+    <Compile Include="Utils\MergeSort.cs" />
+    <Compile Include="Utils\ProgressLog.cs">
+      <SubType>UserControl</SubType>
+    </Compile>
+    <Compile Include="Utils\ProgressLog.designer.cs">
+      <DependentUpon>ProgressLog.cs</DependentUpon>
+    </Compile>
+    <Compile Include="CoreAudioApi\AudioEndpointVolume.cs" />
+    <Compile Include="CoreAudioApi\AudioMeterInformation.cs" />
+    <Compile Include="CoreAudioApi\DeviceState.cs" />
+    <Compile Include="CoreAudioApi\EEndpointHardwareSupport.cs" />
+    <Compile Include="CoreAudioApi\Interfaces\Blob.cs" />
+    <Compile Include="CoreAudioApi\Interfaces\ClsCtx.cs" />
+    <Compile Include="CoreAudioApi\DataFlow.cs" />
+    <Compile Include="CoreAudioApi\Interfaces\IAudioClient.cs" />
+    <Compile Include="CoreAudioApi\Interfaces\IAudioEndpointVolume.cs" />
+    <Compile Include="CoreAudioApi\Interfaces\IAudioMeterInformation.cs" />
+    <Compile Include="CoreAudioApi\Interfaces\IMMDevice.cs" />
+    <Compile Include="CoreAudioApi\Interfaces\IMMDeviceCollection.cs" />
+    <Compile Include="CoreAudioApi\Interfaces\IMMDeviceEnumerator.cs" />
+    <Compile Include="CoreAudioApi\Interfaces\IMMEndpoint.cs" />
+    <Compile Include="CoreAudioApi\Interfaces\IMMNotificationClient.cs" />
+    <Compile Include="CoreAudioApi\Interfaces\IPropertyStore.cs" />
+    <Compile Include="CoreAudioApi\Interfaces\MMDeviceEnumeratorComObject.cs" />
+    <Compile Include="CoreAudioApi\Interfaces\StorageAccessMode.cs" />
+    <Compile Include="CoreAudioApi\PropertyKey.cs" />
+    <Compile Include="CoreAudioApi\PropVariant.cs" />
+    <Compile Include="CoreAudioApi\Role.cs" />
+    <Compile Include="CoreAudioApi\MMDevice.cs" />
+    <Compile Include="CoreAudioApi\MMDeviceEnumerator.cs" />
+    <Compile Include="CoreAudioApi\PropertyStore.cs" />
+    <Compile Include="CoreAudioApi\PropertyStoreProperty.cs" />
+    <Compile Include="Wave\Asio\ASIODriver.cs" />
+    <Compile Include="Wave\Asio\ASIODriverExt.cs" />
+    <Compile Include="Wave\Asio\ASIOSampleConvertor.cs" />
+    <Compile Include="Wave\Asio\ASIOStructures.cs" />
+    <Compile Include="Wave\Compression\AcmDriver.cs" />
+    <Compile Include="Wave\Compression\AcmDriverDetails.cs" />
+    <Compile Include="Wave\Compression\AcmDriverDetailsSupportFlags.cs" />
+    <Compile Include="Wave\Compression\AcmDriverEnumFlags.cs" />
+    <Compile Include="Wave\Compression\AcmFormat.cs" />
+    <Compile Include="Wave\Compression\AcmFormatChoose.cs" />
+    <Compile Include="Wave\Compression\AcmFormatChooseStyleFlags.cs" />
+    <Compile Include="Wave\Compression\AcmFormatDetails.cs" />
+    <Compile Include="Wave\Compression\AcmFormatEnumFlags.cs" />
+    <Compile Include="Wave\Compression\AcmFormatSuggestFlags.cs" />
+    <Compile Include="Wave\Compression\AcmFormatTag.cs" />
+    <Compile Include="Wave\Compression\AcmFormatTagDetails.cs" />
+    <Compile Include="Wave\Compression\AcmInterop.cs" />
+    <Compile Include="Wave\Compression\AcmMetrics.cs" />
+    <Compile Include="Wave\Compression\AcmStream.cs" />
+    <Compile Include="Wave\Compression\AcmStreamConvertFlags.cs" />
+    <Compile Include="Wave\Compression\AcmStreamHeader.cs" />
+    <Compile Include="Wave\Compression\AcmStreamHeaderStatusFlags.cs" />
+    <Compile Include="Wave\Compression\AcmStreamHeaderStruct.cs" />
+    <Compile Include="Wave\Compression\AcmStreamOpenFlags.cs" />
+    <Compile Include="Wave\Compression\AcmStreamSizeFlags.cs" />
+    <Compile Include="Wave\Compression\WaveFilter.cs" />
+    <Compile Include="Wave\MmeInterop\Manufacturers.cs" />
+    <Compile Include="Wave\MmeInterop\MmException.cs" />
+    <Compile Include="Wave\MmeInterop\MmResult.cs" />
+    <Compile Include="Wave\MmeInterop\MmTime.cs" />
+    <Compile Include="Wave\MmeInterop\WaveHeader.cs" />
+    <Compile Include="Wave\MmeInterop\WaveHeaderFlags.cs" />
+    <Compile Include="Wave\WaveInputs\WasapiLoopbackCapture.cs" />
+    <Compile Include="Wave\WaveInputs\WaveIn.cs" />
+    <Compile Include="Wave\MmeInterop\WaveInCapabilities.cs" />
+    <Compile Include="Wave\MmeInterop\WaveInEventArgs.cs" />
+    <Compile Include="Wave\MmeInterop\WaveInterop.cs" />
+    <Compile Include="Wave\MmeInterop\WaveOutCapabilities.cs" />
+    <Compile Include="Wave\MmeInterop\WaveOutSupport.cs" />
+    <Compile Include="Wave\MmeInterop\WaveWindow.cs">
+      <SubType>Form</SubType>
+    </Compile>
+    <Compile Include="Wave\SampleChunkConverters\ISampleChunkConverter.cs" />
+    <Compile Include="Wave\SampleChunkConverters\Mono16SampleChunkConverter.cs" />
+    <Compile Include="Wave\SampleChunkConverters\Mono24SampleChunkConverter.cs" />
+    <Compile Include="Wave\SampleChunkConverters\Mono8SampleChunkConverter.cs" />
+    <Compile Include="Wave\SampleChunkConverters\MonoFloatSampleChunkConverter.cs" />
+    <Compile Include="Wave\SampleChunkConverters\Stereo16SampleChunkConverter.cs" />
+    <Compile Include="Wave\SampleChunkConverters\Stereo24SampleChunkConverter.cs" />
+    <Compile Include="Wave\SampleChunkConverters\Stereo8SampleChunkConverter.cs" />
+    <Compile Include="Wave\SampleChunkConverters\StereoFloatSampleChunkConverter.cs" />
+    <Compile Include="Wave\SampleProviders\MixingSampleProvider.cs" />
+    <Compile Include="Wave\SampleProviders\PanningSampleProvider.cs" />
+    <Compile Include="Wave\WaveFormats\Gsm610WaveFormat.cs" />
+    <Compile Include="Wave\WaveFormats\ImaAdpcmWaveFormat.cs" />
+    <Compile Include="Wave\WaveFormats\Mp3WaveFormat.cs" />
+    <Compile Include="Wave\WaveFormats\OggWaveFormat.cs" />
+    <Compile Include="Wave\WaveFormats\TrueSpeechWaveFormat.cs" />
+    <Compile Include="Wave\WaveFormats\WaveFormat.cs" />
+    <Compile Include="Wave\WaveFormats\AdpcmWaveFormat.cs" />
+    <Compile Include="Wave\WaveFormats\WaveFormatCustomMarshaler.cs" />
+    <Compile Include="Wave\WaveFormats\WaveFormatEncoding.cs" />
+    <Compile Include="Wave\WaveFormats\WaveFormatExtensible.cs" />
+    <Compile Include="Wave\WaveFormats\WaveFormatExtraData.cs" />
+    <Compile Include="Wave\WaveFormats\WmaWaveFormat.cs" />
+    <Compile Include="Wave\WaveInputs\IWaveIn.cs" />
+    <Compile Include="Wave\WaveOutputs\AiffFileWriter.cs" />
+    <Compile Include="Wave\WaveOutputs\AsioAudioAvailableEventArgs.cs" />
+    <Compile Include="Wave\WaveOutputs\AsioOut.cs" />
+    <Compile Include="Wave\WaveOutputs\CueWaveFileWriter.cs" />
+    <Compile Include="Wave\WaveOutputs\MediaFoundationEncoder.cs" />
+    <Compile Include="MediaFoundation\MediaType.cs" />
+    <Compile Include="Wave\WaveOutputs\StoppedEventArgs.cs" />
+    <Compile Include="Wave\WaveOutputs\IWaveBuffer.cs" />
+    <Compile Include="Wave\WaveOutputs\IWavePlayer.cs" />
+    <Compile Include="Wave\WaveOutputs\IWaveProvider.cs" />
+    <Compile Include="Wave\WaveOutputs\DirectSoundOut.cs" />
+    <Compile Include="Wave\WaveOutputs\IWaveProviderFloat.cs" />
+    <Compile Include="Wave\WaveOutputs\PlaybackState.cs" />
+    <Compile Include="Wave\WaveOutputs\WasapiOut.cs" />
+    <Compile Include="Wave\WaveOutputs\WaveBuffer.cs" />
+    <Compile Include="Wave\MmeInterop\WaveCallbackInfo.cs" />
+    <Compile Include="Wave\MmeInterop\WaveCallbackStrategy.cs" />
+    <Compile Include="Wave\WaveOutputs\WaveFileWriter.cs" />
+    <Compile Include="Wave\WaveOutputs\WaveOut.cs" />
+    <Compile Include="Wave\WaveOutputs\WaveOutEvent.cs" />
+    <Compile Include="Wave\SampleProviders\MeteringSampleProvider.cs" />
+    <Compile Include="Wave\SampleProviders\NotifyingSampleProvider.cs" />
+    <Compile Include="Wave\SampleProviders\VolumeSampleProvider.cs" />
+    <Compile Include="Wave\SampleProviders\SampleProviderConverterBase.cs" />
+    <Compile Include="Wave\SampleProviders\SampleToWaveProvider.cs" />
+    <Compile Include="Wave\WaveProviders\BufferedWaveProvider.cs" />
+    <Compile Include="Wave\SampleProviders\MonoToStereoSampleProvider.cs" />
+    <Compile Include="Wave\WaveProviders\MediaFoundationResampler.cs" />
+    <Compile Include="MediaFoundation\MediaFoundationTransform.cs" />
+    <Compile Include="Wave\WaveProviders\MixingWaveProvider32.cs" />
+    <Compile Include="Wave\WaveProviders\MultiplexingWaveProvider.cs" />
+    <Compile Include="Wave\WaveProviders\StereoToMonoProvider16.cs" />
+    <Compile Include="Wave\WaveProviders\MonoToStereoProvider16.cs" />
+    <Compile Include="Wave\WaveProviders\VolumeWaveProvider16.cs" />
+    <Compile Include="Wave\WaveProviders\WaveFloatTo16Provider.cs" />
+    <Compile Include="Wave\WaveProviders\Wave16ToFloatProvider.cs" />
+    <Compile Include="Wave\WaveProviders\WaveInProvider.cs" />
+    <Compile Include="Wave\WaveProviders\WaveProvider16.cs" />
+    <Compile Include="Wave\WaveProviders\WaveProvider32.cs" />
+    <Compile Include="Wave\SampleProviders\WaveToSampleProvider.cs" />
+    <Compile Include="Wave\WaveProviders\WaveRecorder.cs" />
+    <Compile Include="Wave\WaveStreams\AiffFileReader.cs" />
+    <Compile Include="Wave\WaveStreams\AudioFileReader.cs" />
+    <Compile Include="Wave\WaveStreams\BlockAlignReductionStream.cs" />
+    <Compile Include="Wave\WaveStreams\CueList.cs" />
+    <Compile Include="Wave\WaveStreams\CueWaveFileReader.cs" />
+    <Compile Include="Wave\WaveStreams\ISampleNotifier.cs" />
+    <Compile Include="Wave\WaveStreams\MediaFoundationReader.cs" />
+    <Compile Include="Wave\WaveStreams\Mp3FileReader.cs" />
+    <Compile Include="Wave\SampleProviders\Pcm16BitToSampleProvider.cs" />
+    <Compile Include="Wave\SampleProviders\Pcm24BitToSampleProvider.cs" />
+    <Compile Include="Wave\SampleProviders\Pcm8BitToSampleProvider.cs" />
+    <Compile Include="Wave\WaveStreams\RawSourceWaveStream.cs" />
+    <Compile Include="Wave\WaveStreams\ResamplerDmoStream.cs" />
+    <Compile Include="Wave\WaveStreams\RiffChunk.cs" />
+    <Compile Include="Wave\WaveStreams\SimpleCompressorStream.cs" />
+    <Compile Include="Wave\WaveStreams\Wave32To16Stream.cs" />
+    <Compile Include="Wave\WaveStreams\WaveChannel32.cs" />
+    <Compile Include="Wave\SampleProviders\SampleChannel.cs" />
+    <Compile Include="Wave\WaveStreams\WaveFileReader.cs" />
+    <Compile Include="Wave\WaveStreams\WaveFormatConversionStream.cs" />
+    <Compile Include="Wave\WaveStreams\WaveInBuffer.cs" />
+    <Compile Include="Wave\WaveStreams\WaveMixerStream32.cs" />
+    <Compile Include="Wave\WaveStreams\WaveOffsetStream.cs" />
+    <Compile Include="Wave\WaveStreams\WaveOutBuffer.cs" />
+    <Compile Include="Wave\WaveStreams\WaveStream.cs" />
+    <Compile Include="Dmo\DmoInputDataBufferFlags.cs" />
+    <Compile Include="Dmo\DmoInputStatusFlags.cs" />
+    <Compile Include="Dmo\DmoMediaType.cs" />
+    <Compile Include="Dmo\DmoOutputDataBuffer.cs" />
+    <Compile Include="Dmo\DmoOutputDataBufferFlags.cs" />
+    <Compile Include="Dmo\DmoProcessOutputFlags.cs" />
+    <Compile Include="Dmo\DmoSetTypeFlags.cs" />
+    <Compile Include="Dmo\IEnumDmo.cs" />
+    <Compile Include="Dmo\IMediaBuffer.cs" />
+    <Compile Include="Dmo\IMediaObject.cs" />
+    <Compile Include="Dmo\InputStreamInfoFlags.cs" />
+    <Compile Include="Dmo\OutputStreamInfoFlags.cs" />
+    <Compile Include="Dmo\ResamplerMediaObject.cs" />
+  </ItemGroup>
+  <ItemGroup>
+    <EmbeddedResource Include="Gui\Fader.resx">
+      <DependentUpon>Fader.cs</DependentUpon>
+      <SubType>Designer</SubType>
+    </EmbeddedResource>
+    <EmbeddedResource Include="Gui\PanSlider.resx">
+      <DependentUpon>PanSlider.cs</DependentUpon>
+      <SubType>Designer</SubType>
+    </EmbeddedResource>
+    <EmbeddedResource Include="Gui\Pot.resx">
+      <DependentUpon>Pot.cs</DependentUpon>
+      <SubType>Designer</SubType>
+    </EmbeddedResource>
+    <EmbeddedResource Include="Gui\VolumeSlider.resx">
+      <DependentUpon>VolumeSlider.cs</DependentUpon>
+      <SubType>Designer</SubType>
+    </EmbeddedResource>
+    <EmbeddedResource Include="Gui\WaveViewer.resx">
+      <DependentUpon>WaveViewer.cs</DependentUpon>
+      <SubType>Designer</SubType>
+    </EmbeddedResource>
+    <EmbeddedResource Include="Utils\ProgressLog.resx">
+      <DependentUpon>ProgressLog.cs</DependentUpon>
+      <SubType>Designer</SubType>
+    </EmbeddedResource>
+  </ItemGroup>
+  <ItemGroup>
+    <Content Include="Changes.xml" />
+  </ItemGroup>
+  <ItemGroup>
+    <BootstrapperPackage Include="Microsoft.Net.Client.3.5">
+      <Visible>False</Visible>
+      <ProductName>.NET Framework 3.5 SP1 Client Profile</ProductName>
+      <Install>false</Install>
+    </BootstrapperPackage>
+    <BootstrapperPackage Include="Microsoft.Net.Framework.3.5.SP1">
+      <Visible>False</Visible>
+      <ProductName>.NET Framework 3.5 SP1</ProductName>
+      <Install>true</Install>
+    </BootstrapperPackage>
+    <BootstrapperPackage Include="Microsoft.Windows.Installer.3.1">
+      <Visible>False</Visible>
+      <ProductName>Windows Installer 3.1</ProductName>
+      <Install>true</Install>
+    </BootstrapperPackage>
+  </ItemGroup>
+  <ItemGroup />
+  <Import Project="$(MSBuildBinPath)\Microsoft.CSharp.targets" />
+  <!-- To modify your build process, add your task inside one of the targets below and uncomment it. 
+       Other similar extension points exist, see Microsoft.Common.targets.
+  <Target Name="BeforeBuild">
+  </Target>
+  <Target Name="AfterBuild">
+  </Target>
+  -->
 </Project>