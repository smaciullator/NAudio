﻿using System;
using System.Collections.Generic;
using System.IO;
using System.Linq;
using System.Windows;
using System.Windows.Input;
using NAudio.MediaFoundation;
using NAudio.Wave;
using NAudioWpfDemo.ViewModel;
using OpenFileDialog = Microsoft.Win32.OpenFileDialog;
using SaveFileDialog = Microsoft.Win32.SaveFileDialog;

namespace NAudioWpfDemo.MediaFoundationEncode
{
    internal class MediaFoundationEncodeViewModel : ViewModelBase, IDisposable
    {
        private readonly Dictionary<Guid, List<MediaTypeViewModel>> allMediaTypes;
        private EncoderViewModel selectedOutputFormat;
        private MediaTypeViewModel selectedMediaType;
        private string inputFile;
        private string inputFormat;
        private WaveFormat inputWaveFormat;

        public List<EncoderViewModel> OutputFormats { get; }
        public List<MediaTypeViewModel> SupportedMediaTypes { get; private set; }
        public ICommand EncodeCommand { get; }
        public ICommand SelectInputFileCommand { get; }

        public MediaFoundationEncodeViewModel()
        {
            MediaFoundationApi.Startup();
            allMediaTypes = new Dictionary<Guid, List<MediaTypeViewModel>>();
            SupportedMediaTypes = new List<MediaTypeViewModel>();
            EncodeCommand = new DelegateCommand(Encode);
            SelectInputFileCommand = new DelegateCommand(SelectInputFile);

            // TODO: fill this by asking the encoders what they can do
            OutputFormats = new List<EncoderViewModel>
            {
                new EncoderViewModel() { Name = "AAC", Guid = AudioSubtypes.MFAudioFormat_AAC, Extension = ".mp4" }, // Windows 8 can do a .aac extension as well
                new EncoderViewModel() { Name = "Windows Media Audio", Guid = AudioSubtypes.MFAudioFormat_WMAudioV8, Extension = ".wma" },
                new EncoderViewModel() { Name = "Windows Media Audio Professional", Guid = AudioSubtypes.MFAudioFormat_WMAudioV9, Extension = ".wma" },
                new EncoderViewModel() { Name = "MP3", Guid = AudioSubtypes.MFAudioFormat_MP3, Extension = ".mp3" },
                new EncoderViewModel() { Name = "Windows Media Audio Voice", Guid = AudioSubtypes.MFAudioFormat_MSP1, Extension = ".wma" },
                new EncoderViewModel() { Name = "Windows Media Audio Lossless", Guid = AudioSubtypes.MFAudioFormat_WMAudio_Lossless, Extension = ".wma" },
                new EncoderViewModel() { Name = "FLAC", Guid = AudioSubtypes.MFAudioFormat_FLAC, Extension = ".flac" },
                new EncoderViewModel() { Name = "Apple Lossless (ALAC)", Guid = AudioSubtypes.MFAudioFormat_ALAC, Extension = ".m4a" },
                new EncoderViewModel() { Name = "Fake for testing", Guid = Guid.NewGuid(), Extension = ".xyz" }
            };
            SelectedOutputFormat = OutputFormats[0];
        }

        private void SelectInputFile()
        {
            var ofd = new OpenFileDialog();
            ofd.Filter = "Audio files|*.mp3;*.wav;*.wma;*.aiff;*.aac";
            if (ofd.ShowDialog() == true)
            {
                if (TryOpenInputFile(ofd.FileName))
                {
                    InputFile = ofd.FileName;
                    SetMediaTypes();
                }
            }
        }

        private bool TryOpenInputFile(string file)
        {
            bool isValid = false;
            try
            {
                using (var reader = new MediaFoundationReader(file))
                {
                    InputFormat = reader.WaveFormat.ToString();
                    inputWaveFormat = reader.WaveFormat;
                }
                isValid = true;
            }
            catch (Exception e)
            {
                MessageBox.Show($"Not a supported input file ({e.Message})");
            }
            return isValid;
        }

        public string InputFile
        {
            get => inputFile;
            set
            {
                if (inputFile != value)
                {
                    inputFile = value;
                    OnPropertyChanged(nameof(InputFile));
                }
            }
        }

        public string InputFormat
        {
            get => inputFormat;
            set
            {
                if (inputFormat != value)
                {
                    inputFormat = value;
                    OnPropertyChanged(nameof(InputFormat));
                }
            }
        }

        public EncoderViewModel SelectedOutputFormat
        {
            get => selectedOutputFormat;
            set { 
                if (selectedOutputFormat != value)
                {
                    selectedOutputFormat = value;
                    SetMediaTypes();
                    OnPropertyChanged("SelectedOutputFormat");
                }
            }
        }

        private void SetMediaTypes()
        {
            if (!allMediaTypes.ContainsKey(SelectedOutputFormat.Guid))
            {
                TryGetSupportedMediaTypes();
            }
            FilterSupportedMediaTypes();
            OnPropertyChanged(nameof(SupportedMediaTypes));
            SelectedMediaType = SupportedMediaTypes.FirstOrDefault();
        }

        private void FilterSupportedMediaTypes()
        {
            //SupportedMediaTypes.Clear();
            SupportedMediaTypes = new List<MediaTypeViewModel>();
            if (inputWaveFormat == null)
            {
                SupportedMediaTypes.Add(new MediaTypeViewModel() {Name="Select an input file"});
                return;
            }
            SupportedMediaTypes = allMediaTypes[SelectedOutputFormat.Guid]
                .Where(m => m.MediaType != null)
                .Where(m => m.MediaType.SampleRate == inputWaveFormat.SampleRate)
                .Where(m => m.MediaType.ChannelCount == inputWaveFormat.Channels)
                .ToList();
        }

        private void TryGetSupportedMediaTypes()
        {
            var list = MediaFoundationEncoder.GetOutputMediaTypes(SelectedOutputFormat.Guid)
                                  .Select(mf => new MediaTypeViewModel(mf))
                                  .ToList();
            if (list.Count == 0)
            {
                list.Add(new MediaTypeViewModel() {Name = "Not Supported", Description = "No encoder found for this output type"});
            }
            allMediaTypes[SelectedOutputFormat.Guid] = list;
        }

        public MediaTypeViewModel SelectedMediaType 
        {
            get => selectedMediaType;
            set
            {
                if (selectedMediaType != value)
                {
                    selectedMediaType = value;
                    OnPropertyChanged(nameof(SelectedMediaType));
                }
            }
        }

        private void Encode()
        {
<<<<<<< HEAD
            if (string.IsNullOrEmpty(InputFile)||!File.Exists(InputFile))
=======
            if (String.IsNullOrEmpty(InputFile) || !File.Exists(InputFile))
>>>>>>> 3c3c87c0
            {
                MessageBox.Show("Please select a valid input file to convert");
                return;
            }
            if (SelectedMediaType == null || SelectedMediaType.MediaType == null)
            {
                MessageBox.Show("Please select a valid output format");
                return;
            }

            using (var reader = new MediaFoundationReader(InputFile))
            {
                string outputUrl = SelectSaveFile(SelectedOutputFormat.Name, SelectedOutputFormat.Extension);
                if (outputUrl == null) return;
                using (var encoder = new MediaFoundationEncoder(SelectedMediaType.MediaType))
                {
<<<<<<< HEAD
                    encoder.Encode(outputUrl, reader);
                }                    
=======
                    try
                    {

                        encoder.Encode(outputUrl, reader);
                    }
                    catch (Exception e)
                    {
                        MessageBox.Show(e.Message, "Failed to encode");
                    }
                }
>>>>>>> 3c3c87c0
            }
        }

        private string SelectSaveFile(string formatName, string extension)
        {
            var sfd = new SaveFileDialog();
            sfd.FileName = Path.GetFileNameWithoutExtension(InputFile) + " converted" + extension;
            sfd.Filter = formatName + "|*" + extension;
            //return (sfd.ShowDialog() == true) ? new Uri(sfd.FileName).AbsoluteUri : null;
            return (sfd.ShowDialog() == true) ? sfd.FileName : null;
        }

        public void Dispose()
        {
            MediaFoundationApi.Shutdown();
        }
    }

    enum AacPayloadType
    {
        /// <summary>
        /// The stream contains raw_data_block elements only.
        /// </summary>
        RawData = 0,
        /// <summary>
        /// Audio Data Transport Stream (ADTS). The stream contains an adts_sequence, as defined by MPEG-2.
        /// </summary>
        Adts = 1,
        /// <summary>
        /// Audio Data Interchange Format (ADIF). The stream contains an adif_sequence, as defined by MPEG-2.
        /// </summary>
        Adif = 2,
        /// <summary>
        /// The stream contains an MPEG-4 audio transport stream with a synchronization layer (LOAS) and a multiplex layer (LATM).
        /// </summary>
        LoasLatm = 3
    }

    internal class EncoderViewModel : ViewModelBase
    {
        public string Name { get; set; }
        public Guid Guid { get; set; }
        public string Extension { get; set; }
    }
}<|MERGE_RESOLUTION|>--- conflicted
+++ resolved
@@ -1,259 +1,250 @@
-﻿using System;
-using System.Collections.Generic;
-using System.IO;
-using System.Linq;
-using System.Windows;
-using System.Windows.Input;
-using NAudio.MediaFoundation;
-using NAudio.Wave;
-using NAudioWpfDemo.ViewModel;
-using OpenFileDialog = Microsoft.Win32.OpenFileDialog;
-using SaveFileDialog = Microsoft.Win32.SaveFileDialog;
-
-namespace NAudioWpfDemo.MediaFoundationEncode
-{
-    internal class MediaFoundationEncodeViewModel : ViewModelBase, IDisposable
-    {
-        private readonly Dictionary<Guid, List<MediaTypeViewModel>> allMediaTypes;
-        private EncoderViewModel selectedOutputFormat;
-        private MediaTypeViewModel selectedMediaType;
-        private string inputFile;
-        private string inputFormat;
-        private WaveFormat inputWaveFormat;
-
-        public List<EncoderViewModel> OutputFormats { get; }
-        public List<MediaTypeViewModel> SupportedMediaTypes { get; private set; }
-        public ICommand EncodeCommand { get; }
-        public ICommand SelectInputFileCommand { get; }
-
-        public MediaFoundationEncodeViewModel()
-        {
-            MediaFoundationApi.Startup();
-            allMediaTypes = new Dictionary<Guid, List<MediaTypeViewModel>>();
-            SupportedMediaTypes = new List<MediaTypeViewModel>();
-            EncodeCommand = new DelegateCommand(Encode);
-            SelectInputFileCommand = new DelegateCommand(SelectInputFile);
-
-            // TODO: fill this by asking the encoders what they can do
-            OutputFormats = new List<EncoderViewModel>
-            {
-                new EncoderViewModel() { Name = "AAC", Guid = AudioSubtypes.MFAudioFormat_AAC, Extension = ".mp4" }, // Windows 8 can do a .aac extension as well
-                new EncoderViewModel() { Name = "Windows Media Audio", Guid = AudioSubtypes.MFAudioFormat_WMAudioV8, Extension = ".wma" },
-                new EncoderViewModel() { Name = "Windows Media Audio Professional", Guid = AudioSubtypes.MFAudioFormat_WMAudioV9, Extension = ".wma" },
-                new EncoderViewModel() { Name = "MP3", Guid = AudioSubtypes.MFAudioFormat_MP3, Extension = ".mp3" },
-                new EncoderViewModel() { Name = "Windows Media Audio Voice", Guid = AudioSubtypes.MFAudioFormat_MSP1, Extension = ".wma" },
-                new EncoderViewModel() { Name = "Windows Media Audio Lossless", Guid = AudioSubtypes.MFAudioFormat_WMAudio_Lossless, Extension = ".wma" },
-                new EncoderViewModel() { Name = "FLAC", Guid = AudioSubtypes.MFAudioFormat_FLAC, Extension = ".flac" },
-                new EncoderViewModel() { Name = "Apple Lossless (ALAC)", Guid = AudioSubtypes.MFAudioFormat_ALAC, Extension = ".m4a" },
-                new EncoderViewModel() { Name = "Fake for testing", Guid = Guid.NewGuid(), Extension = ".xyz" }
-            };
-            SelectedOutputFormat = OutputFormats[0];
-        }
-
-        private void SelectInputFile()
-        {
-            var ofd = new OpenFileDialog();
-            ofd.Filter = "Audio files|*.mp3;*.wav;*.wma;*.aiff;*.aac";
-            if (ofd.ShowDialog() == true)
-            {
-                if (TryOpenInputFile(ofd.FileName))
-                {
-                    InputFile = ofd.FileName;
-                    SetMediaTypes();
-                }
-            }
-        }
-
-        private bool TryOpenInputFile(string file)
-        {
-            bool isValid = false;
-            try
-            {
-                using (var reader = new MediaFoundationReader(file))
-                {
-                    InputFormat = reader.WaveFormat.ToString();
-                    inputWaveFormat = reader.WaveFormat;
-                }
-                isValid = true;
-            }
-            catch (Exception e)
-            {
-                MessageBox.Show($"Not a supported input file ({e.Message})");
-            }
-            return isValid;
-        }
-
-        public string InputFile
-        {
-            get => inputFile;
-            set
-            {
-                if (inputFile != value)
-                {
-                    inputFile = value;
-                    OnPropertyChanged(nameof(InputFile));
-                }
-            }
-        }
-
-        public string InputFormat
-        {
-            get => inputFormat;
-            set
-            {
-                if (inputFormat != value)
-                {
-                    inputFormat = value;
-                    OnPropertyChanged(nameof(InputFormat));
-                }
-            }
-        }
-
-        public EncoderViewModel SelectedOutputFormat
-        {
-            get => selectedOutputFormat;
-            set { 
-                if (selectedOutputFormat != value)
-                {
-                    selectedOutputFormat = value;
-                    SetMediaTypes();
-                    OnPropertyChanged("SelectedOutputFormat");
-                }
-            }
-        }
-
-        private void SetMediaTypes()
-        {
-            if (!allMediaTypes.ContainsKey(SelectedOutputFormat.Guid))
-            {
-                TryGetSupportedMediaTypes();
-            }
-            FilterSupportedMediaTypes();
-            OnPropertyChanged(nameof(SupportedMediaTypes));
-            SelectedMediaType = SupportedMediaTypes.FirstOrDefault();
-        }
-
-        private void FilterSupportedMediaTypes()
-        {
-            //SupportedMediaTypes.Clear();
-            SupportedMediaTypes = new List<MediaTypeViewModel>();
-            if (inputWaveFormat == null)
-            {
-                SupportedMediaTypes.Add(new MediaTypeViewModel() {Name="Select an input file"});
-                return;
-            }
-            SupportedMediaTypes = allMediaTypes[SelectedOutputFormat.Guid]
-                .Where(m => m.MediaType != null)
-                .Where(m => m.MediaType.SampleRate == inputWaveFormat.SampleRate)
-                .Where(m => m.MediaType.ChannelCount == inputWaveFormat.Channels)
-                .ToList();
-        }
-
-        private void TryGetSupportedMediaTypes()
-        {
-            var list = MediaFoundationEncoder.GetOutputMediaTypes(SelectedOutputFormat.Guid)
-                                  .Select(mf => new MediaTypeViewModel(mf))
-                                  .ToList();
-            if (list.Count == 0)
-            {
-                list.Add(new MediaTypeViewModel() {Name = "Not Supported", Description = "No encoder found for this output type"});
-            }
-            allMediaTypes[SelectedOutputFormat.Guid] = list;
-        }
-
-        public MediaTypeViewModel SelectedMediaType 
-        {
-            get => selectedMediaType;
-            set
-            {
-                if (selectedMediaType != value)
-                {
-                    selectedMediaType = value;
-                    OnPropertyChanged(nameof(SelectedMediaType));
-                }
-            }
-        }
-
-        private void Encode()
-        {
-<<<<<<< HEAD
-            if (string.IsNullOrEmpty(InputFile)||!File.Exists(InputFile))
-=======
-            if (String.IsNullOrEmpty(InputFile) || !File.Exists(InputFile))
->>>>>>> 3c3c87c0
-            {
-                MessageBox.Show("Please select a valid input file to convert");
-                return;
-            }
-            if (SelectedMediaType == null || SelectedMediaType.MediaType == null)
-            {
-                MessageBox.Show("Please select a valid output format");
-                return;
-            }
-
-            using (var reader = new MediaFoundationReader(InputFile))
-            {
-                string outputUrl = SelectSaveFile(SelectedOutputFormat.Name, SelectedOutputFormat.Extension);
-                if (outputUrl == null) return;
-                using (var encoder = new MediaFoundationEncoder(SelectedMediaType.MediaType))
-                {
-<<<<<<< HEAD
-                    encoder.Encode(outputUrl, reader);
-                }                    
-=======
-                    try
-                    {
-
-                        encoder.Encode(outputUrl, reader);
-                    }
-                    catch (Exception e)
-                    {
-                        MessageBox.Show(e.Message, "Failed to encode");
-                    }
-                }
->>>>>>> 3c3c87c0
-            }
-        }
-
-        private string SelectSaveFile(string formatName, string extension)
-        {
-            var sfd = new SaveFileDialog();
-            sfd.FileName = Path.GetFileNameWithoutExtension(InputFile) + " converted" + extension;
-            sfd.Filter = formatName + "|*" + extension;
-            //return (sfd.ShowDialog() == true) ? new Uri(sfd.FileName).AbsoluteUri : null;
-            return (sfd.ShowDialog() == true) ? sfd.FileName : null;
-        }
-
-        public void Dispose()
-        {
-            MediaFoundationApi.Shutdown();
-        }
-    }
-
-    enum AacPayloadType
-    {
-        /// <summary>
-        /// The stream contains raw_data_block elements only.
-        /// </summary>
-        RawData = 0,
-        /// <summary>
-        /// Audio Data Transport Stream (ADTS). The stream contains an adts_sequence, as defined by MPEG-2.
-        /// </summary>
-        Adts = 1,
-        /// <summary>
-        /// Audio Data Interchange Format (ADIF). The stream contains an adif_sequence, as defined by MPEG-2.
-        /// </summary>
-        Adif = 2,
-        /// <summary>
-        /// The stream contains an MPEG-4 audio transport stream with a synchronization layer (LOAS) and a multiplex layer (LATM).
-        /// </summary>
-        LoasLatm = 3
-    }
-
-    internal class EncoderViewModel : ViewModelBase
-    {
-        public string Name { get; set; }
-        public Guid Guid { get; set; }
-        public string Extension { get; set; }
-    }
+﻿using System;
+using System.Collections.Generic;
+using System.IO;
+using System.Linq;
+using System.Windows;
+using System.Windows.Input;
+using NAudio.MediaFoundation;
+using NAudio.Wave;
+using NAudioWpfDemo.ViewModel;
+using OpenFileDialog = Microsoft.Win32.OpenFileDialog;
+using SaveFileDialog = Microsoft.Win32.SaveFileDialog;
+
+namespace NAudioWpfDemo.MediaFoundationEncode
+{
+    internal class MediaFoundationEncodeViewModel : ViewModelBase, IDisposable
+    {
+        private readonly Dictionary<Guid, List<MediaTypeViewModel>> allMediaTypes;
+        private EncoderViewModel selectedOutputFormat;
+        private MediaTypeViewModel selectedMediaType;
+        private string inputFile;
+        private string inputFormat;
+        private WaveFormat inputWaveFormat;
+
+        public List<EncoderViewModel> OutputFormats { get; }
+        public List<MediaTypeViewModel> SupportedMediaTypes { get; private set; }
+        public ICommand EncodeCommand { get; }
+        public ICommand SelectInputFileCommand { get; }
+
+        public MediaFoundationEncodeViewModel()
+        {
+            MediaFoundationApi.Startup();
+            allMediaTypes = new Dictionary<Guid, List<MediaTypeViewModel>>();
+            SupportedMediaTypes = new List<MediaTypeViewModel>();
+            EncodeCommand = new DelegateCommand(Encode);
+            SelectInputFileCommand = new DelegateCommand(SelectInputFile);
+
+            // TODO: fill this by asking the encoders what they can do
+            OutputFormats = new List<EncoderViewModel>
+            {
+                new EncoderViewModel() { Name = "AAC", Guid = AudioSubtypes.MFAudioFormat_AAC, Extension = ".mp4" }, // Windows 8 can do a .aac extension as well
+                new EncoderViewModel() { Name = "Windows Media Audio", Guid = AudioSubtypes.MFAudioFormat_WMAudioV8, Extension = ".wma" },
+                new EncoderViewModel() { Name = "Windows Media Audio Professional", Guid = AudioSubtypes.MFAudioFormat_WMAudioV9, Extension = ".wma" },
+                new EncoderViewModel() { Name = "MP3", Guid = AudioSubtypes.MFAudioFormat_MP3, Extension = ".mp3" },
+                new EncoderViewModel() { Name = "Windows Media Audio Voice", Guid = AudioSubtypes.MFAudioFormat_MSP1, Extension = ".wma" },
+                new EncoderViewModel() { Name = "Windows Media Audio Lossless", Guid = AudioSubtypes.MFAudioFormat_WMAudio_Lossless, Extension = ".wma" },
+                new EncoderViewModel() { Name = "FLAC", Guid = AudioSubtypes.MFAudioFormat_FLAC, Extension = ".flac" },
+                new EncoderViewModel() { Name = "Apple Lossless (ALAC)", Guid = AudioSubtypes.MFAudioFormat_ALAC, Extension = ".m4a" },
+                new EncoderViewModel() { Name = "Fake for testing", Guid = Guid.NewGuid(), Extension = ".xyz" }
+            };
+            SelectedOutputFormat = OutputFormats[0];
+        }
+
+        private void SelectInputFile()
+        {
+            var ofd = new OpenFileDialog();
+            ofd.Filter = "Audio files|*.mp3;*.wav;*.wma;*.aiff;*.aac";
+            if (ofd.ShowDialog() == true)
+            {
+                if (TryOpenInputFile(ofd.FileName))
+                {
+                    InputFile = ofd.FileName;
+                    SetMediaTypes();
+                }
+            }
+        }
+
+        private bool TryOpenInputFile(string file)
+        {
+            bool isValid = false;
+            try
+            {
+                using (var reader = new MediaFoundationReader(file))
+                {
+                    InputFormat = reader.WaveFormat.ToString();
+                    inputWaveFormat = reader.WaveFormat;
+                }
+                isValid = true;
+            }
+            catch (Exception e)
+            {
+                MessageBox.Show($"Not a supported input file ({e.Message})");
+            }
+            return isValid;
+        }
+
+        public string InputFile
+        {
+            get => inputFile;
+            set
+            {
+                if (inputFile != value)
+                {
+                    inputFile = value;
+                    OnPropertyChanged(nameof(InputFile));
+                }
+            }
+        }
+
+        public string InputFormat
+        {
+            get => inputFormat;
+            set
+            {
+                if (inputFormat != value)
+                {
+                    inputFormat = value;
+                    OnPropertyChanged(nameof(InputFormat));
+                }
+            }
+        }
+
+        public EncoderViewModel SelectedOutputFormat
+        {
+            get => selectedOutputFormat;
+            set { 
+                if (selectedOutputFormat != value)
+                {
+                    selectedOutputFormat = value;
+                    SetMediaTypes();
+                    OnPropertyChanged("SelectedOutputFormat");
+                }
+            }
+        }
+
+        private void SetMediaTypes()
+        {
+            if (!allMediaTypes.ContainsKey(SelectedOutputFormat.Guid))
+            {
+                TryGetSupportedMediaTypes();
+            }
+            FilterSupportedMediaTypes();
+            OnPropertyChanged(nameof(SupportedMediaTypes));
+            SelectedMediaType = SupportedMediaTypes.FirstOrDefault();
+        }
+
+        private void FilterSupportedMediaTypes()
+        {
+            //SupportedMediaTypes.Clear();
+            SupportedMediaTypes = new List<MediaTypeViewModel>();
+            if (inputWaveFormat == null)
+            {
+                SupportedMediaTypes.Add(new MediaTypeViewModel() {Name="Select an input file"});
+                return;
+            }
+            SupportedMediaTypes = allMediaTypes[SelectedOutputFormat.Guid]
+                .Where(m => m.MediaType != null)
+                .Where(m => m.MediaType.SampleRate == inputWaveFormat.SampleRate)
+                .Where(m => m.MediaType.ChannelCount == inputWaveFormat.Channels)
+                .ToList();
+        }
+
+        private void TryGetSupportedMediaTypes()
+        {
+            var list = MediaFoundationEncoder.GetOutputMediaTypes(SelectedOutputFormat.Guid)
+                                  .Select(mf => new MediaTypeViewModel(mf))
+                                  .ToList();
+            if (list.Count == 0)
+            {
+                list.Add(new MediaTypeViewModel() {Name = "Not Supported", Description = "No encoder found for this output type"});
+            }
+            allMediaTypes[SelectedOutputFormat.Guid] = list;
+        }
+
+        public MediaTypeViewModel SelectedMediaType 
+        {
+            get => selectedMediaType;
+            set
+            {
+                if (selectedMediaType != value)
+                {
+                    selectedMediaType = value;
+                    OnPropertyChanged(nameof(SelectedMediaType));
+                }
+            }
+        }
+
+        private void Encode()
+        {
+            if (String.IsNullOrEmpty(InputFile) || !File.Exists(InputFile))
+            {
+                MessageBox.Show("Please select a valid input file to convert");
+                return;
+            }
+            if (SelectedMediaType == null || SelectedMediaType.MediaType == null)
+            {
+                MessageBox.Show("Please select a valid output format");
+                return;
+            }
+
+            using (var reader = new MediaFoundationReader(InputFile))
+            {
+                string outputUrl = SelectSaveFile(SelectedOutputFormat.Name, SelectedOutputFormat.Extension);
+                if (outputUrl == null) return;
+                using (var encoder = new MediaFoundationEncoder(SelectedMediaType.MediaType))
+                {
+                    try
+                    {
+
+                        encoder.Encode(outputUrl, reader);
+                    }
+                    catch (Exception e)
+                    {
+                        MessageBox.Show(e.Message, "Failed to encode");
+                    }
+                }
+            }
+        }
+
+        private string SelectSaveFile(string formatName, string extension)
+        {
+            var sfd = new SaveFileDialog();
+            sfd.FileName = Path.GetFileNameWithoutExtension(InputFile) + " converted" + extension;
+            sfd.Filter = formatName + "|*" + extension;
+            //return (sfd.ShowDialog() == true) ? new Uri(sfd.FileName).AbsoluteUri : null;
+            return (sfd.ShowDialog() == true) ? sfd.FileName : null;
+        }
+
+        public void Dispose()
+        {
+            MediaFoundationApi.Shutdown();
+        }
+    }
+
+    enum AacPayloadType
+    {
+        /// <summary>
+        /// The stream contains raw_data_block elements only.
+        /// </summary>
+        RawData = 0,
+        /// <summary>
+        /// Audio Data Transport Stream (ADTS). The stream contains an adts_sequence, as defined by MPEG-2.
+        /// </summary>
+        Adts = 1,
+        /// <summary>
+        /// Audio Data Interchange Format (ADIF). The stream contains an adif_sequence, as defined by MPEG-2.
+        /// </summary>
+        Adif = 2,
+        /// <summary>
+        /// The stream contains an MPEG-4 audio transport stream with a synchronization layer (LOAS) and a multiplex layer (LATM).
+        /// </summary>
+        LoasLatm = 3
+    }
+
+    internal class EncoderViewModel : ViewModelBase
+    {
+        public string Name { get; set; }
+        public Guid Guid { get; set; }
+        public string Extension { get; set; }
+    }
 }